/*
 * Licensed to the Apache Software Foundation (ASF) under one or more
 * contributor license agreements.  See the NOTICE file distributed with
 * this work for additional information regarding copyright ownership.
 * The ASF licenses this file to You under the Apache License, Version 2.0
 * (the "License"); you may not use this file except in compliance with
 * the License.  You may obtain a copy of the License at
 *
 *      http://www.apache.org/licenses/LICENSE-2.0
 *
 * Unless required by applicable law or agreed to in writing, software
 * distributed under the License is distributed on an "AS IS" BASIS,
 * WITHOUT WARRANTIES OR CONDITIONS OF ANY KIND, either express or implied.
 * See the License for the specific language governing permissions and
 * limitations under the License.
 */

package org.apache.ignite.visor.commands.kill

import org.apache.ignite.internal.IgniteNodeAttributes
import IgniteNodeAttributes._

import org.apache.ignite._
import org.apache.ignite.cluster.ClusterNode

import java.util.{Collections, UUID}

import org.apache.ignite.visor.VisorTag
import org.apache.ignite.visor.commands.VisorConsoleCommand
import visor.visor._

import scala.collection.JavaConversions._
import scala.language.{implicitConversions, reflectiveCalls}
import scala.util.control.Breaks._

/**
 * ==Overview==
 * Contains Visor command `kill` implementation.
 *
 * ==Help==
 * {{{
 * +--------------------------------+
 * | kill | Kills or restarts node. |
 * +--------------------------------+
 * }}}
 *
 * ====Specification====
 * {{{
 *     kill
 *     kill "-in|-ih"
 *     kill "{-r|-k} {-id8=<node-id8>|-id=<node-id>}"
 * }}}
 *
 * ====Arguments====
 * {{{
 *     -in
 *         Run command in interactive mode with ability to
 *         choose a node to kill or restart.
 *         Note that either '-in' or '-ih' can be specified.
 *
 *         This mode is used by default.
 *     -ih
 *         Run command in interactive mode with ability to
 *         choose a host where to kill or restart nodes.
 *         Note that either '-in' or '-ih' can be specified.
 *     -r
 *         Restart node mode.
 *         Note that either '-r' or '-k' can be specified.
 *         If no parameters provided - command starts in interactive mode.
 *     -k
 *         Kill (stop) node mode.
 *         Note that either '-r' or '-k' can be specified.
 *         If no parameters provided - command starts in interactive mode.
 *     -id8=<node-id8>
 *         ID8 of the node to kill or restart.
 *         Note that either '-id8' or '-id' can be specified.
 *         If no parameters provided - command starts in interactive mode.
 *     -id=<node-id>
 *         ID of the node to kill or restart.
 *         Note that either '-id8' or '-id' can be specified.
 *         If no parameters provided - command starts in interactive mode.
 * }}}
 *
 * ====Examples====
 * {{{
 *     kill
 *         Starts command in interactive mode.
 *     kill "-id8=12345678 -r"
 *         Restart node with '12345678' ID8.
 *     kill "-k"
 *         Kill (stop) all nodes.
 * }}}
 */
class VisorKillCommand {
    /**
     * Prints error message and advise.
     *
     * @param errMsgs Error messages.
     */
    private def scold(errMsgs: Any*) {
        assert(errMsgs != null)

        nl()

        warn(errMsgs: _*)
        warn("Type 'help kill' to see how to use this command.")
    }

    /**
     * ===Command===
     * Stops or restarts a JVM indicated by the node ID.
     *
     * ===Examples===
     * <ex>kill "-id8=12345678 -r"<ex>
     * Restarts the specified node.
     *
     * <ex>kill "-k"</ex>
     * Stops all nodes.
     *
     * @param args Command arguments.
     */
    def kill(args: String) = breakable {
        if (!isConnected)
            adviseToConnect()
        else {
            val argLst = parseArgs(args)

            val iNodes = hasArgFlag("in", argLst)
            val iHosts = hasArgFlag("ih", argLst)

            if (iNodes && iHosts)
                scold("Only one of '-in' or '-ih' can be specified.").^^
            else if (iNodes)
                interactiveNodes().^^
            else if (iHosts)
                interactiveHosts().^^

            val id8 = argValue("id8", argLst)
            val id = argValue("id", argLst)
            val restart = hasArgFlag("r", argLst)
            val kill = hasArgFlag("k", argLst)

            var node: ClusterNode = null

            if (kill && restart)
                scold("Only one of '-k' or '-r' can be specified.")
            else if (!kill && !restart)
                scold("Invalid command arguments: " + args)
            else if (id8.isDefined && id.isDefined)
                scold("Only one of -id8 or -id is allowed.")
            else {
                if (id8.isDefined) {
                    val ns = nodeById8(id8.get)

                    if (ns.isEmpty)
                        scold("Unknown 'id8' value: " + id8.get).^^
                    else if (ns.size != 1) {
                        scold("'id8' resolves to more than one node (use full 'id' instead) : " + args).^^
                    }
                    else
                        node = ns.head
                }
                else if (id.isDefined)
                    try {
                        node = ignite.cluster.node(java.util.UUID.fromString(id.get))

                        if (node == null)
                            scold("'id' does not match any node : " + args).^^
                    }
                    catch {
                        case e: IllegalArgumentException => scold("Invalid node 'id' in args: " + args).^^
                    }

                if (node == null && (id.isDefined || id8.isDefined))
                    scold("Node with given ID cannot be found.").^^

                try
                    // In case of the restart - check that target node supports it.
                    if (restart && node != null && node.attribute[String](ATTR_RESTART_ENABLED) != "true")
                        scold("Node doesn't support restart: " + nid8(node)).^^
                catch {
                    case e: IgniteException => scold("Failed to restart the node. " + e.getMessage).^^
                }

                val op = if (restart) "restart" else "kill"

                try
                    killOrRestart(if (node == null) ignite.cluster.nodes().map(_.id()) else Collections.singleton(node.id()), restart)
                catch {
                    case _: IgniteException => scold("Failed to " + op + " due to system error.").^^
                }
            }
        }
    }

    /**
     * ===Command===
     * Run command in interactive mode.
     *
     * ===Examples===
     * <ex>kill</ex>
     * Starts command in interactive mode.
     */
    def kill() {
        kill("-in")
    }

    /**
     * Kills or restarts nodes in provided projection.
     *
     * @param nodes Projection.
     * @param restart Restart flag.
     */
    private def killOrRestart(nodes: Iterable[UUID], restart: Boolean) {
        assert(nodes != null)

        if (nodes.isEmpty)
            warn("Topology is empty.").^^

        val op = if (restart) "restart" else "kill"

<<<<<<< HEAD
        if (nodes.size == ignite.nodes().size())
=======
        if (nodes.size == ignite.cluster.nodes().size())
>>>>>>> 2bf1bde3
            ask("Are you sure you want to " + op + " ALL nodes? (y/n) [n]: ", "n") match {
                case "y" | "Y" =>  ask("You are about to " + op + " ALL nodes. " +
                    "Are you 100% sure? (y/n) [n]: ", "n") match {
                        case "y" | "Y" => ()
                        case "n" | "N" => break()
                        case x => nl(); warn("Invalid answer: " + x); break()
                    }
                case "n" | "N" => break()
                case x => nl(); warn("Invalid answer: " + x); break()
            }
        else if (nodes.size > 1)
            ask("Are you sure you want to " + op + " several nodes? (y/n) [n]: ", "n") match {
                case "y" | "Y" => ()
                case "n" | "N" => break()
                case x => nl(); warn("Invalid answer: " + x); break()
            }
        else
            ask("Are you sure you want to " + op + " this node? (y/n) [n]: ", "n") match {
                case "y" | "Y" => ()
                case "n" | "N" => break()
                case x => nl(); warn("Invalid answer: " + x); break()
            }

        if (restart)
            ignite.cluster.restartNodes(nodes)
        else
            ignite.cluster.stopNodes(nodes)
    }

    /**
     * Runs interactive mode of the command (choosing node).
     */
    private def interactiveNodes() {
        askForNode("Select node from:") match {
            case Some(id) => ask("Do you want to [k]ill or [r]estart? (k/r) [r]: ", "r") match {
                case "k" | "K" => killOrRestart(Seq(id), false)
                case "r" | "R" => killOrRestart(Seq(id), true)
                case x => nl(); warn("Invalid answer: " + x)
            }
            case None => ()
        }
    }

    /**
     * Runs interactive mode of the command (choosing host).
     */
    private def interactiveHosts() {
        askForHost("Select host from:") match {
            case Some(p) => ask("Do you want to [k]ill or [r]estart? (k/r) [r]: ", "r") match {
                case "k" | "K" => killOrRestart(p.nodes().map(_.id), false)
                case "r" | "R" => killOrRestart(p.nodes().map(_.id), false)
                case x => nl(); warn("Invalid answer: " + x)
            }
            case None => ()
        }
    }
}

/**
 * Companion object that does initialization of the command.
 */
object VisorKillCommand {
    // Adds command's help to visor.
    addHelp(
        name = "kill",
        shortInfo = "Kills or restarts node.",
        spec = List(
            "kill",
            "kill -in|-ih",
            "kill {-r|-k} {-id8=<node-id8>|-id=<node-id>}"
        ),
        args = List(
            "-in" -> List(
                "Run command in interactive mode with ability to",
                "choose a node to kill or restart.",
                "Note that either '-in' or '-ih' can be specified.",
                " ",
                "This mode is used by default."
            ),
            "-ih" -> List(
                "Run command in interactive mode with ability to",
                "choose a host where to kill or restart nodes.",
                "Note that either '-in' or '-ih' can be specified."
            ),
            "-r" -> List(
                "Restart node mode.",
                "Note that either '-r' or '-k' can be specified.",
                "If no parameters provided - command starts in interactive mode."
            ),
            "-k" -> List(
                "Kill (stop) node mode.",
                "Note that either '-r' or '-k' can be specified.",
                "If no parameters provided - command starts in interactive mode."
            ),
            "-id8=<node-id8>" -> List(
                "ID8 of the node to kill or restart.",
                "Note that either '-id8' or '-id' can be specified and " +
                    "you can also use '@n0' ... '@nn' variables as shortcut to <node-id8>.",
                "If no parameters provided - command starts in interactive mode."
            ),
            "-id=<node-id>" -> List(
                "ID of the node to kill or restart.",
                "Note that either '-id8' or '-id' can be specified.",
                "If no parameters provided - command starts in interactive mode."
            )
        ),
        examples = List(
            "kill" ->
                "Starts command in interactive mode.",
            "kill -id8=12345678 -r" ->
                "Restart node with id8.",
            "kill -id8=@n0 -r" ->
                "Restart specified node with id8 taken from 'n0' memory variable.",
            "kill -k" ->
                "Kill (stop) all nodes."
        ),
        ref = VisorConsoleCommand(cmd.kill, cmd.kill)
    )

    /** Singleton command. */
    private val cmd = new VisorKillCommand

    /**
     * Singleton.
     */
    def apply() = cmd

    /**
     * Implicit converter from visor to commands "pimp".
     *
     * @param vs Visor tagging trait.
     */
    implicit def fromKill2Visor(vs: VisorTag): VisorKillCommand = cmd
}<|MERGE_RESOLUTION|>--- conflicted
+++ resolved
@@ -219,11 +219,7 @@
 
         val op = if (restart) "restart" else "kill"
 
-<<<<<<< HEAD
-        if (nodes.size == ignite.nodes().size())
-=======
         if (nodes.size == ignite.cluster.nodes().size())
->>>>>>> 2bf1bde3
             ask("Are you sure you want to " + op + " ALL nodes? (y/n) [n]: ", "n") match {
                 case "y" | "Y" =>  ask("You are about to " + op + " ALL nodes. " +
                     "Are you 100% sure? (y/n) [n]: ", "n") match {
@@ -356,5 +352,5 @@
      *
      * @param vs Visor tagging trait.
      */
-    implicit def fromKill2Visor(vs: VisorTag): VisorKillCommand = cmd
+    implicit def fromKill2Visor(vs: VisorTag) = cmd
 }