--- conflicted
+++ resolved
@@ -37,11 +37,7 @@
 import org.jdk8.backport.*;
 import org.jetbrains.annotations.*;
 
-<<<<<<< HEAD
-import javax.cache.Cache.*;
-=======
 import javax.cache.*;
->>>>>>> b860d362
 import javax.cache.configuration.*;
 import javax.cache.integration.*;
 import java.util.*;
@@ -514,9 +510,9 @@
     /**
      * Filters cache entry projections leaving only ones with keys containing 'key'.
      */
-    protected static IgnitePredicate<Entry<String, Integer>> entryKeyFilter =
-        new P1<Entry<String, Integer>>() {
-        @Override public boolean apply(Entry<String, Integer> entry) {
+    protected static IgnitePredicate<CacheEntry<String, Integer>> entryKeyFilter =
+        new P1<CacheEntry<String, Integer>>() {
+        @Override public boolean apply(CacheEntry<String, Integer> entry) {
             return entry.getKey().contains("key");
         }
     };
@@ -524,9 +520,9 @@
     /**
      * Filters cache entry projections leaving only ones with keys not containing 'key'.
      */
-    protected static IgnitePredicate<Entry<String, Integer>> entryKeyFilterInv =
-        new P1<Entry<String, Integer>>() {
-        @Override public boolean apply(Entry<String, Integer> entry) {
+    protected static IgnitePredicate<CacheEntry<String, Integer>> entryKeyFilterInv =
+        new P1<CacheEntry<String, Integer>>() {
+        @Override public boolean apply(CacheEntry<String, Integer> entry) {
             return !entry.getKey().contains("key");
         }
     };
@@ -534,10 +530,10 @@
     /**
      * Filters cache entry projections leaving only ones with values less than 50.
      */
-    protected static final IgnitePredicate<Entry<String, Integer>> lt50 =
-        new P1<Entry<String, Integer>>() {
-            @Override public boolean apply(Entry<String, Integer> entry) {
-                Integer i = entry.getValue();
+    protected static final IgnitePredicate<CacheEntry<String, Integer>> lt50 =
+        new P1<CacheEntry<String, Integer>>() {
+            @Override public boolean apply(CacheEntry<String, Integer> entry) {
+                Integer i = entry.peek();
 
                 return i != null && i < 50;
             }
@@ -546,10 +542,10 @@
     /**
      * Filters cache entry projections leaving only ones with values greater or equal than 100.
      */
-    protected static final IgnitePredicate<Entry<String, Integer>> gte100 =
-        new P1<Entry<String, Integer>>() {
-            @Override public boolean apply(Entry<String, Integer> entry) {
-                Integer i = entry.getValue();
+    protected static final IgnitePredicate<CacheEntry<String, Integer>> gte100 =
+        new P1<CacheEntry<String, Integer>>() {
+            @Override public boolean apply(CacheEntry<String, Integer> entry) {
+                Integer i = entry.peek();
 
                 return i != null && i >= 100;
             }
@@ -562,10 +558,10 @@
     /**
      * Filters cache entry projections leaving only ones with values greater or equal than 200.
      */
-    protected static final IgnitePredicate<Entry<String, Integer>> gte200 =
-        new P1<Entry<String, Integer>>() {
-            @Override public boolean apply(Entry<String, Integer> entry) {
-                Integer i = entry.getValue();
+    protected static final IgnitePredicate<CacheEntry<String, Integer>> gte200 =
+        new P1<CacheEntry<String, Integer>>() {
+            @Override public boolean apply(CacheEntry<String, Integer> entry) {
+                Integer i = entry.peek();
 
                 return i != null && i >= 200;
             }
@@ -579,7 +575,7 @@
      * {@link org.apache.ignite.lang.IgniteInClosure} for calculating sum.
      */
     @SuppressWarnings({"PublicConstructorInNonPublicClass"})
-    protected static final class SumVisitor implements CI1<Entry<String, Integer>> {
+    protected static final class SumVisitor implements CI1<CacheEntry<String, Integer>> {
         /** */
         private final AtomicInteger sum;
 
@@ -591,7 +587,7 @@
         }
 
         /** {@inheritDoc} */
-        @Override public void apply(Entry<String, Integer> entry) {
+        @Override public void apply(CacheEntry<String, Integer> entry) {
             if (entry.getValue() != null) {
                 Integer i = entry.getValue();
 
@@ -606,7 +602,7 @@
      * {@link org.apache.ignite.lang.IgniteReducer} for calculating sum.
      */
     @SuppressWarnings({"PublicConstructorInNonPublicClass"})
-    protected static final class SumReducer implements R1<Entry<String, Integer>, Integer> {
+    protected static final class SumReducer implements R1<CacheEntry<String, Integer>, Integer> {
         /** */
         private int sum;
 
@@ -616,7 +612,7 @@
         }
 
         /** {@inheritDoc} */
-        @Override public boolean collect(Entry<String, Integer> entry) {
+        @Override public boolean collect(CacheEntry<String, Integer> entry) {
             if (entry.getValue() != null) {
                 Integer i = entry.getValue();
 
