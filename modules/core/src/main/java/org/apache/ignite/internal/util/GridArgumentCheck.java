/*
 * Licensed to the Apache Software Foundation (ASF) under one or more
 * contributor license agreements.  See the NOTICE file distributed with
 * this work for additional information regarding copyright ownership.
 * The ASF licenses this file to You under the Apache License, Version 2.0
 * (the "License"); you may not use this file except in compliance with
 * the License.  You may obtain a copy of the License at
 *
 *      http://www.apache.org/licenses/LICENSE-2.0
 *
 * Unless required by applicable law or agreed to in writing, software
 * distributed under the License is distributed on an "AS IS" BASIS,
 * WITHOUT WARRANTIES OR CONDITIONS OF ANY KIND, either express or implied.
 * See the License for the specific language governing permissions and
 * limitations under the License.
 */

package org.apache.ignite.internal.util;

import org.jetbrains.annotations.*;

import java.util.*;

/**
 * This class encapsulates argument check (null and range) for public facing APIs. Unlike asserts
 * it throws "normal" exceptions with standardized messages.
 */
public class GridArgumentCheck {
    /** Null pointer error message prefix. */
    public static final String NULL_MSG_PREFIX = "Ouch! Argument cannot be null: ";

    /** Invalid argument error message prefix. */
    private static final String INVALID_ARG_MSG_PREFIX = "Ouch! Argument is invalid: ";

    /** Not empty argument error message suffix. */
    private static final String NOT_EMPTY_SUFFIX = " must not be empty.";

    /** Not null or empty error message suffix. */
    private static final String NOT_NULL_OR_EMPTY_SUFFIX = " must not be null or empty.";

    /**
     * Checks if given argument value is not {@code null}. Otherwise - throws {@link NullPointerException}.
     *
     * @param val Argument value to check.
     * @param name Name of the argument in the code (used in error message).
     */
    public static void notNull(@Nullable Object val, String name) {
        if (val == null)
            throw new NullPointerException(NULL_MSG_PREFIX + name);
    }

    /**
     * Checks that none of the given values are {@code null}. Otherwise - throws {@link NullPointerException}.
     *
     * @param val1 1st argument value to check.
     * @param name1 Name of the 1st argument in the code (used in error message).
     * @param val2 2nd argument value to check.
     * @param name2 Name of the 2nd argument in the code (used in error message).
     */
    public static void notNull(Object val1, String name1, Object val2, String name2) {
        notNull(val1, name1);
        notNull(val2, name2);
    }

    /**
     * Checks that none of the given values are {@code null}. Otherwise - throws {@link NullPointerException}.
     *
     * @param val1 1st argument value to check.
     * @param name1 Name of the 1st argument in the code (used in error message).
     * @param val2 2nd argument value to check.
     * @param name2 Name of the 2nd argument in the code (used in error message).
     * @param val3 3rd argument value to check.
     * @param name3 Name of the 3rd argument in the code (used in error message).
     */
    public static void notNull(Object val1, String name1, Object val2, String name2, Object val3, String name3) {
        notNull(val1, name1);
        notNull(val2, name2);
        notNull(val3, name3);
    }

    /**
     * Checks that none of the given values are {@code null}. Otherwise - throws {@link NullPointerException}.
     *
     * @param val1 1st argument value to check.
     * @param name1 Name of the 1st argument in the code (used in error message).
     * @param val2 2nd argument value to check.
     * @param name2 Name of the 2nd argument in the code (used in error message).
     * @param val3 3rd argument value to check.
     * @param name3 Name of the 3rd argument in the code (used in error message).
     * @param val4 4th argument value to check.
     * @param name4 Name of the 4th argument in the code (used in error message).
     */
    public static void notNull(Object val1, String name1, Object val2, String name2, Object val3, String name3,
        Object val4, String name4) {
        notNull(val1, name1);
        notNull(val2, name2);
        notNull(val3, name3);
        notNull(val4, name4);
    }

    /**
     * Checks if given argument's condition is equal to {@code true}, otherwise
     * throws {@link IllegalArgumentException} exception.
     *
     * @param cond Argument's value condition to check.
     * @param desc Description of the condition to be used in error message.
     */
    public static void ensure(boolean cond, String desc) {
        if (!cond)
            throw new IllegalArgumentException(INVALID_ARG_MSG_PREFIX + desc);
    }

    /**
     * Checks that given collection is not empty.
     *
     * @param c Collection.
     * @param name Argument name.
     */
    public static void notEmpty(Collection<?> c, String name) {
        notNull(c, name);

        if (c.isEmpty())
            throw new IllegalArgumentException(INVALID_ARG_MSG_PREFIX + name + NOT_EMPTY_SUFFIX);
    }

    /**
     * Checks that given array is not empty.
     *
     * @param arr Array.
     * @param name Argument name.
     */
    public static void notEmpty(Object[] arr, String name) {
        notNull(arr, name);

        if (arr.length == 0)
            throw new IllegalArgumentException(INVALID_ARG_MSG_PREFIX + name + NOT_EMPTY_SUFFIX);
    }

    /**
     * Checks that given array is not empty.
     *
     * @param arr Array.
     * @param name Argument name.
     */
    public static void notEmpty(int[] arr, String name) {
        notNull(arr, name);

        if (arr.length == 0)
            throw new IllegalArgumentException(INVALID_ARG_MSG_PREFIX + name + NOT_EMPTY_SUFFIX);
    }

<<<<<<< HEAD

=======
>>>>>>> 09da9c2a
    /**
     * Checks that a String is not null or empty.
     *
     * @param value Value to check.
     * @param name Argument name.
     */
    public static void notNullOrEmpty(String value, String name) {
        notNull(value, name);

        if (value.trim().length() == 0) {
            throw new IllegalArgumentException(INVALID_ARG_MSG_PREFIX + name + NOT_NULL_OR_EMPTY_SUFFIX);
        }
    }
<<<<<<< HEAD


=======
>>>>>>> 09da9c2a
}<|MERGE_RESOLUTION|>--- conflicted
+++ resolved
@@ -149,10 +149,6 @@
             throw new IllegalArgumentException(INVALID_ARG_MSG_PREFIX + name + NOT_EMPTY_SUFFIX);
     }
 
-<<<<<<< HEAD
-
-=======
->>>>>>> 09da9c2a
     /**
      * Checks that a String is not null or empty.
      *
@@ -166,9 +162,4 @@
             throw new IllegalArgumentException(INVALID_ARG_MSG_PREFIX + name + NOT_NULL_OR_EMPTY_SUFFIX);
         }
     }
-<<<<<<< HEAD
-
-
-=======
->>>>>>> 09da9c2a
 }