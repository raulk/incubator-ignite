/*
 * Licensed to the Apache Software Foundation (ASF) under one or more
 * contributor license agreements.  See the NOTICE file distributed with
 * this work for additional information regarding copyright ownership.
 * The ASF licenses this file to You under the Apache License, Version 2.0
 * (the "License"); you may not use this file except in compliance with
 * the License.  You may obtain a copy of the License at
 *
 *      http://www.apache.org/licenses/LICENSE-2.0
 *
 * Unless required by applicable law or agreed to in writing, software
 * distributed under the License is distributed on an "AS IS" BASIS,
 * WITHOUT WARRANTIES OR CONDITIONS OF ANY KIND, either express or implied.
 * See the License for the specific language governing permissions and
 * limitations under the License.
 */

package org.apache.ignite.internal.processors.cache.distributed.dht.atomic;

import org.apache.ignite.*;
import org.apache.ignite.cache.CacheEntry;
import org.apache.ignite.cluster.*;
import org.apache.ignite.internal.*;
import org.apache.ignite.internal.cluster.*;
import org.apache.ignite.internal.managers.communication.*;
import org.apache.ignite.internal.processors.cache.*;
import org.apache.ignite.internal.processors.cache.distributed.dht.*;
import org.apache.ignite.internal.processors.cache.distributed.dht.preloader.*;
import org.apache.ignite.internal.processors.cache.distributed.near.*;
import org.apache.ignite.internal.processors.cache.dr.*;
import org.apache.ignite.internal.processors.cache.transactions.*;
import org.apache.ignite.internal.processors.cache.version.*;
import org.apache.ignite.internal.processors.timeout.*;
import org.apache.ignite.internal.util.*;
import org.apache.ignite.internal.util.future.*;
import org.apache.ignite.internal.util.lang.*;
import org.apache.ignite.internal.util.tostring.*;
import org.apache.ignite.internal.util.typedef.*;
import org.apache.ignite.internal.util.typedef.internal.*;
import org.apache.ignite.lang.*;
import org.apache.ignite.plugin.security.*;
import org.apache.ignite.transactions.*;
import org.jdk8.backport.*;
import org.jetbrains.annotations.*;
import sun.misc.*;

import javax.cache.expiry.*;
import javax.cache.processor.*;
import java.io.*;
import java.util.*;
import java.util.concurrent.*;
import java.util.concurrent.atomic.*;
import java.util.concurrent.locks.*;

import static org.apache.ignite.IgniteSystemProperties.*;
import static org.apache.ignite.cache.CacheAtomicWriteOrderMode.*;
import static org.apache.ignite.cache.CacheWriteSynchronizationMode.*;
import static org.apache.ignite.internal.processors.cache.GridCacheOperation.*;
import static org.apache.ignite.internal.processors.cache.GridCachePeekMode.*;
import static org.apache.ignite.internal.processors.cache.GridCacheUtils.*;
import static org.apache.ignite.internal.processors.dr.GridDrType.*;

/**
 * Non-transactional partitioned cache.
 */
@GridToStringExclude
public class GridDhtAtomicCache<K, V> extends GridDhtCacheAdapter<K, V> {
    /** */
    private static final long serialVersionUID = 0L;

    /** Deferred update response buffer size. */
    private static final int DEFERRED_UPDATE_RESPONSE_BUFFER_SIZE =
        Integer.getInteger(IGNITE_ATOMIC_DEFERRED_ACK_BUFFER_SIZE, 256);

    /** Deferred update response timeout. */
    private static final int DEFERRED_UPDATE_RESPONSE_TIMEOUT =
        Integer.getInteger(IGNITE_ATOMIC_DEFERRED_ACK_TIMEOUT, 500);

    /** Unsafe instance. */
    private static final Unsafe UNSAFE = GridUnsafe.unsafe();

    /** Update reply closure. */
    private CI2<GridNearAtomicUpdateRequest<K, V>, GridNearAtomicUpdateResponse<K, V>> updateReplyClos;

    /** Pending  */
    private ConcurrentMap<UUID, DeferredResponseBuffer> pendingResponses = new ConcurrentHashMap8<>();

    /** */
    private GridNearAtomicCache<K, V> near;

    /**
     * Empty constructor required by {@link Externalizable}.
     */
    public GridDhtAtomicCache() {
        // No-op.
    }

    /**
     * @param ctx Cache context.
     */
    public GridDhtAtomicCache(GridCacheContext<K, V> ctx) {
        super(ctx);
    }

    /**
     * @param ctx Cache context.
     * @param map Cache concurrent map.
     */
    public GridDhtAtomicCache(GridCacheContext<K, V> ctx, GridCacheConcurrentMap<K, V> map) {
        super(ctx, map);
    }

    /** {@inheritDoc} */
    @Override public boolean isDhtAtomic() {
        return true;
    }

    /** {@inheritDoc} */
    @Override protected void init() {
        map.setEntryFactory(new GridCacheMapEntryFactory<K, V>() {
            /** {@inheritDoc} */
            @Override public GridCacheMapEntry<K, V> create(GridCacheContext<K, V> ctx, long topVer, K key, int hash,
                V val, GridCacheMapEntry<K, V> next, long ttl, int hdrId) {
                return new GridDhtAtomicCacheEntry<>(ctx, topVer, key, hash, val, next, ttl, hdrId);
            }
        });

        updateReplyClos = new CI2<GridNearAtomicUpdateRequest<K, V>, GridNearAtomicUpdateResponse<K, V>>() {
            @Override public void apply(GridNearAtomicUpdateRequest<K, V> req, GridNearAtomicUpdateResponse<K, V> res) {
                if (ctx.config().getAtomicWriteOrderMode() == CLOCK) {
                    // Always send reply in CLOCK ordering mode.
                    sendNearUpdateReply(res.nodeId(), res);

                    return;
                }

                // Request should be for primary keys only in PRIMARY ordering mode.
                assert req.hasPrimary();

                if (req.writeSynchronizationMode() != FULL_ASYNC)
                    sendNearUpdateReply(res.nodeId(), res);
                else {
                    if (!F.isEmpty(res.remapKeys()))
                        // Remap keys on primary node in FULL_ASYNC mode.
                        remapToNewPrimary(req);
                    else if (res.error() != null) {
                        U.error(log, "Failed to process write update request in FULL_ASYNC mode for keys: " +
                            res.failedKeys(), res.error());
                    }
                }
            }
        };
    }

    /** {@inheritDoc} */
    @SuppressWarnings({"IfMayBeConditional", "SimplifiableIfStatement"})
    @Override public void start() throws IgniteCheckedException {
        super.start();

        CacheMetricsImpl m = new CacheMetricsImpl(ctx);

        if (ctx.dht().near() != null)
            m.delegate(ctx.dht().near().metrics0());

        metrics = m;

        preldr = new GridDhtPreloader<>(ctx);

        preldr.start();

        ctx.io().addHandler(ctx.cacheId(), GridNearGetRequest.class, new CI2<UUID, GridNearGetRequest<K, V>>() {
            @Override public void apply(UUID nodeId, GridNearGetRequest<K, V> req) {
                processNearGetRequest(nodeId, req);
            }
        });

        ctx.io().addHandler(ctx.cacheId(), GridNearAtomicUpdateRequest.class, new CI2<UUID, GridNearAtomicUpdateRequest<K, V>>() {
            @Override public void apply(UUID nodeId, GridNearAtomicUpdateRequest<K, V> req) {
                processNearAtomicUpdateRequest(nodeId, req);
            }
        });

        ctx.io().addHandler(ctx.cacheId(), GridNearAtomicUpdateResponse.class, new CI2<UUID, GridNearAtomicUpdateResponse<K, V>>() {
            @Override public void apply(UUID nodeId, GridNearAtomicUpdateResponse<K, V> res) {
                processNearAtomicUpdateResponse(nodeId, res);
            }
        });

        ctx.io().addHandler(ctx.cacheId(), GridDhtAtomicUpdateRequest.class, new CI2<UUID, GridDhtAtomicUpdateRequest<K, V>>() {
            @Override public void apply(UUID nodeId, GridDhtAtomicUpdateRequest<K, V> req) {
                processDhtAtomicUpdateRequest(nodeId, req);
            }
        });

        ctx.io().addHandler(ctx.cacheId(), GridDhtAtomicUpdateResponse.class, new CI2<UUID, GridDhtAtomicUpdateResponse<K, V>>() {
            @Override public void apply(UUID nodeId, GridDhtAtomicUpdateResponse<K, V> res) {
                processDhtAtomicUpdateResponse(nodeId, res);
            }
        });

        ctx.io().addHandler(ctx.cacheId(), GridDhtAtomicDeferredUpdateResponse.class,
            new CI2<UUID, GridDhtAtomicDeferredUpdateResponse<K, V>>() {
                @Override public void apply(UUID nodeId, GridDhtAtomicDeferredUpdateResponse<K, V> res) {
                    processDhtAtomicDeferredUpdateResponse(nodeId, res);
                }
            });

        if (near == null) {
            ctx.io().addHandler(ctx.cacheId(), GridNearGetResponse.class, new CI2<UUID, GridNearGetResponse<K, V>>() {
                @Override public void apply(UUID nodeId, GridNearGetResponse<K, V> res) {
                    processNearGetResponse(nodeId, res);
                }
            });
        }

        ctx.io().addDisconnectListener(new GridDisconnectListener() {
            @Override public void onNodeDisconnected(UUID nodeId) {
                scheduleAtomicFutureRecheck();
            }
        });
    }

    /**
     * @param near Near cache.
     */
    public void near(GridNearAtomicCache<K, V> near) {
        this.near = near;
    }

    /** {@inheritDoc} */
    @Override public GridNearCacheAdapter<K, V> near() {
        return near;
    }

    /** {@inheritDoc} */
    @Override public CacheEntry<K, V> entry(K key) {
        return new GridDhtCacheEntryImpl<>(ctx.projectionPerCall(), ctx, key, null);
    }

    /** {@inheritDoc} */
    @Override public V peek(K key, @Nullable Collection<GridCachePeekMode> modes) throws IgniteCheckedException {
        GridTuple<V> val = null;

        if (ctx.isReplicated() || !modes.contains(NEAR_ONLY)) {
            try {
                val = peek0(true, key, modes, ctx.tm().txx());
            }
            catch (GridCacheFilterFailedException ignored) {
                if (log.isDebugEnabled())
                    log.debug("Filter validation failed for key: " + key);

                return null;
            }
        }

        return val != null ? val.get() : null;
    }

    /** {@inheritDoc} */
    @Override public IgniteInternalFuture<Map<K, V>> getAllAsync(
        @Nullable final Collection<? extends K> keys,
        final boolean forcePrimary,
        boolean skipTx,
        @Nullable final GridCacheEntryEx<K, V> entry,
        @Nullable UUID subjId,
        final String taskName,
        final boolean deserializePortable,
        final boolean skipVals
    ) {
        GridCacheProjectionImpl<K, V> prj = ctx.projectionPerCall();

        subjId = ctx.subjectIdPerCall(null, prj);

        final UUID subjId0 = subjId;

        final ExpiryPolicy expiryPlc = prj != null ? prj.expiry() : null;

        return asyncOp(new CO<IgniteInternalFuture<Map<K, V>>>() {
            @Override public IgniteInternalFuture<Map<K, V>> apply() {
                return getAllAsync0(keys,
                    false,
                    forcePrimary,
                    subjId0,
                    taskName,
                    deserializePortable,
                    expiryPlc,
                    skipVals);
            }
        });
    }

    /** {@inheritDoc} */
    @Override public V put(K key, V val, @Nullable GridCacheEntryEx<K, V> cached, long ttl,
        @Nullable IgnitePredicate<CacheEntry<K, V>>[] filter) throws IgniteCheckedException {
        return putAsync(key, val, cached, ttl, filter).get();
    }

    /** {@inheritDoc} */
    @Override public boolean putx(K key, V val, @Nullable GridCacheEntryEx<K, V> cached,
        long ttl, @Nullable IgnitePredicate<CacheEntry<K, V>>... filter) throws IgniteCheckedException {
        return putxAsync(key, val, cached, ttl, filter).get();
    }

    /** {@inheritDoc} */
    @Override public boolean putx(K key, V val,
        IgnitePredicate<CacheEntry<K, V>>[] filter) throws IgniteCheckedException {
        return putxAsync(key, val, filter).get();
    }

    /** {@inheritDoc} */
    @SuppressWarnings("unchecked")
    @Override public IgniteInternalFuture<V> putAsync(K key, V val, @Nullable GridCacheEntryEx<K, V> entry,
        long ttl, @Nullable IgnitePredicate<CacheEntry<K, V>>... filter) {
        A.notNull(key, "key");

        return updateAllAsync0(F0.asMap(key, val),
            null,
            null,
            null,
            null,
            true,
            false,
            entry,
            filter);
    }

    /** {@inheritDoc} */
    @SuppressWarnings("unchecked")
    @Override public IgniteInternalFuture<Boolean> putxAsync(K key, V val, @Nullable GridCacheEntryEx<K, V> entry, long ttl,
        @Nullable IgnitePredicate<CacheEntry<K, V>>... filter) {
        A.notNull(key, "key");

        return updateAllAsync0(F0.asMap(key, val),
            null,
            null,
            null,
            null,
            false,
            false,
            entry,
            filter);
    }

    /** {@inheritDoc} */
    @Override public V putIfAbsent(K key, V val) throws IgniteCheckedException {
        return putIfAbsentAsync(key, val).get();
    }

    /** {@inheritDoc} */
    @Override public IgniteInternalFuture<V> putIfAbsentAsync(K key, V val) {
        A.notNull(key, "key", val, "val");

        return putAsync(key, val, ctx.noPeekArray());
    }

    /** {@inheritDoc} */
    @Override public boolean putxIfAbsent(K key, V val) throws IgniteCheckedException {
        return putxIfAbsentAsync(key, val).get();
    }

    /** {@inheritDoc} */
    @Override public IgniteInternalFuture<Boolean> putxIfAbsentAsync(K key, V val) {
        A.notNull(key, "key", val, "val");

        return putxAsync(key, val, ctx.noPeekArray());
    }

    /** {@inheritDoc} */
    @Override public V replace(K key, V val) throws IgniteCheckedException {
        return replaceAsync(key, val).get();
    }

    /** {@inheritDoc} */
    @Override public IgniteInternalFuture<V> replaceAsync(K key, V val) {
        A.notNull(key, "key", val, "val");

        return putAsync(key, val, ctx.hasPeekArray());
    }

    /** {@inheritDoc} */
    @Override public boolean replacex(K key, V val) throws IgniteCheckedException {
        return replacexAsync(key, val).get();
    }

    /** {@inheritDoc} */
    @Override public IgniteInternalFuture<Boolean> replacexAsync(K key, V val) {
        A.notNull(key, "key", val, "val");

        return putxAsync(key, val, ctx.hasPeekArray());
    }

    /** {@inheritDoc} */
    @Override public boolean replace(K key, V oldVal, V newVal) throws IgniteCheckedException {
        return replaceAsync(key, oldVal, newVal).get();
    }

    /** {@inheritDoc} */
    @Override public IgniteInternalFuture<Boolean> replaceAsync(K key, V oldVal, V newVal) {
        A.notNull(key, "key", oldVal, "oldVal", newVal, "newVal");

        return putxAsync(key, newVal, ctx.equalsPeekArray(oldVal));
    }

    /** {@inheritDoc} */
    @Override public GridCacheReturn<V> removex(K key, V val) throws IgniteCheckedException {
        return removexAsync(key, val).get();
    }

    /** {@inheritDoc} */
    @Override public GridCacheReturn<V> replacex(K key, V oldVal, V newVal) throws IgniteCheckedException {
        return replacexAsync(key, oldVal, newVal).get();
    }

    /** {@inheritDoc} */
    @SuppressWarnings("unchecked")
    @Override public IgniteInternalFuture<GridCacheReturn<V>> removexAsync(K key, V val) {
        A.notNull(key, "key", val, "val");

        return removeAllAsync0(F.asList(key), null, null, true, true, ctx.equalsPeekArray(val));
    }

    /** {@inheritDoc} */
    @SuppressWarnings("unchecked")
    @Override public IgniteInternalFuture<GridCacheReturn<V>> replacexAsync(K key, V oldVal, V newVal) {
        return updateAllAsync0(F.asMap(key, newVal),
            null,
            null,
            null,
            null,
            true,
            true,
            null,
            ctx.equalsPeekArray(oldVal));
    }

    /** {@inheritDoc} */
    @Override public void putAll(Map<? extends K, ? extends V> m,
        IgnitePredicate<CacheEntry<K, V>>[] filter) throws IgniteCheckedException {
        putAllAsync(m, filter).get();
    }

    /** {@inheritDoc} */
    @Override public IgniteInternalFuture<?> putAllAsync(Map<? extends K, ? extends V> m,
        @Nullable IgnitePredicate<CacheEntry<K, V>>[] filter) {
        return updateAllAsync0(m,
            null,
            null,
            null,
            null,
            false,
            false,
            null,
            filter);
    }

    /** {@inheritDoc} */
    @Override public void putAllDr(Map<? extends K, GridCacheDrInfo<V>> drMap) throws IgniteCheckedException {
        putAllDrAsync(drMap).get();
    }

    /** {@inheritDoc} */
    @Override public IgniteInternalFuture<?> putAllDrAsync(Map<? extends K, GridCacheDrInfo<V>> drMap) {
        ctx.dr().onReceiveCacheEntriesReceived(drMap.size());

        return updateAllAsync0(null,
            null,
            null,
            drMap,
            null,
            false,
            false,
            null,
            null);
    }

    /** {@inheritDoc} */
    @Override public V remove(K key, @Nullable GridCacheEntryEx<K, V> entry,
        @Nullable IgnitePredicate<CacheEntry<K, V>>... filter) throws IgniteCheckedException {
        return removeAsync(key, entry, filter).get();
    }

    /** {@inheritDoc} */
    @SuppressWarnings("unchecked")
    @Override public IgniteInternalFuture<V> removeAsync(K key, @Nullable GridCacheEntryEx<K, V> entry,
        @Nullable IgnitePredicate<CacheEntry<K, V>>... filter) {
        A.notNull(key, "key");

        return removeAllAsync0(Collections.singletonList(key), null, entry, true, false, filter);
    }

    /** {@inheritDoc} */
    @Override public void removeAll(Collection<? extends K> keys,
        IgnitePredicate<CacheEntry<K, V>>... filter) throws IgniteCheckedException {
        removeAllAsync(keys, filter).get();
    }

    /** {@inheritDoc} */
    @Override public IgniteInternalFuture<?> removeAllAsync(Collection<? extends K> keys,
        IgnitePredicate<CacheEntry<K, V>>[] filter) {
        A.notNull(keys, "keys");

        return removeAllAsync0(keys, null, null, false, false, filter);
    }

    /** {@inheritDoc} */
    @Override public boolean removex(K key, @Nullable GridCacheEntryEx<K, V> entry,
        @Nullable IgnitePredicate<CacheEntry<K, V>>... filter) throws IgniteCheckedException {
        return removexAsync(key, entry, filter).get();
    }

    /** {@inheritDoc} */
    @SuppressWarnings("unchecked")
    @Override public IgniteInternalFuture<Boolean> removexAsync(K key, @Nullable GridCacheEntryEx<K, V> entry,
        @Nullable IgnitePredicate<CacheEntry<K, V>>... filter) {
        A.notNull(key, "key");

        return removeAllAsync0(Collections.singletonList(key), null, entry, false, false, filter);
    }

    /** {@inheritDoc} */
    @Override public boolean remove(K key, V val) throws IgniteCheckedException {
        return removeAsync(key, val).get();
    }

    /** {@inheritDoc} */
    @Override public IgniteInternalFuture<Boolean> removeAsync(K key, V val) {
        A.notNull(key, "key", val, "val");

        return removexAsync(key, ctx.equalsPeekArray(val));
    }

    /** {@inheritDoc} */
    @Override public IgniteInternalFuture<?> removeAllAsync(IgnitePredicate<CacheEntry<K, V>>[] filter) {
        return removeAllAsync(keySet(filter), filter);
    }

    /** {@inheritDoc} */
    @Override public void removeAllDr(Map<? extends K, GridCacheVersion> drMap) throws IgniteCheckedException {
        removeAllDrAsync(drMap).get();
    }

    /** {@inheritDoc} */
    @Override public IgniteInternalFuture<?> removeAllDrAsync(Map<? extends K, GridCacheVersion> drMap) {
        ctx.dr().onReceiveCacheEntriesReceived(drMap.size());

        return removeAllAsync0(null, drMap, null, false, false, null);
    }

    /**
     * @return {@code True} if store write-through enabled.
     */
    private boolean writeThrough() {
        return ctx.writeThrough() && ctx.store().configured();
    }

    /**
     * @param op Operation closure.
     * @return Future.
     */
    @SuppressWarnings("unchecked")
    protected <T> IgniteInternalFuture<T> asyncOp(final CO<IgniteInternalFuture<T>> op) {
        IgniteInternalFuture<T> fail = asyncOpAcquire();

        if (fail != null)
            return fail;

        FutureHolder holder = lastFut.get();

        holder.lock();

        try {
            IgniteInternalFuture fut = holder.future();

            if (fut != null && !fut.isDone()) {
                IgniteInternalFuture<T> f = new GridEmbeddedFuture<>(fut,
                    new C2<T, Exception, IgniteInternalFuture<T>>() {
                        @Override public IgniteInternalFuture<T> apply(T t, Exception e) {
                            return op.apply();
                        }
                    }, ctx.kernalContext());

                saveFuture(holder, f);

                return f;
            }

            IgniteInternalFuture<T> f = op.apply();

            saveFuture(holder, f);

            return f;
        }
        finally {
            holder.unlock();
        }
    }

    /** {@inheritDoc} */
    @Override protected IgniteInternalFuture<Boolean> lockAllAsync(Collection<? extends K> keys,
        long timeout,
        @Nullable IgniteTxLocalEx<K, V> tx,
        boolean isInvalidate,
        boolean isRead,
        boolean retval,
        @Nullable IgniteTxIsolation isolation,
        long accessTtl,
        IgnitePredicate<CacheEntry<K, V>>[] filter) {
        return new FinishedLockFuture(new UnsupportedOperationException("Locks are not supported for " +
            "CacheAtomicityMode.ATOMIC mode (use CacheAtomicityMode.TRANSACTIONAL instead)"));
    }

    /** {@inheritDoc} */
    @Override public <T> EntryProcessorResult<T> invoke(K key, EntryProcessor<K, V, T> entryProcessor, Object... args)
        throws IgniteCheckedException {
        EntryProcessorResult<T> res = invokeAsync(key, entryProcessor, args).get();

        return res != null ? res : new CacheInvokeResult<>((T)null);
    }

    /** {@inheritDoc} */
    @Override public <T> Map<K, EntryProcessorResult<T>> invokeAll(Set<? extends K> keys,
        EntryProcessor<K, V, T> entryProcessor,
        Object... args)
        throws IgniteCheckedException {
        return invokeAllAsync(keys, entryProcessor, args).get();
    }

    /** {@inheritDoc} */
    @SuppressWarnings("unchecked")
    @Override public <T> IgniteInternalFuture<EntryProcessorResult<T>> invokeAsync(K key,
        EntryProcessor<K, V, T> entryProcessor,
        Object... args) {
        A.notNull(key, "key", entryProcessor, "entryProcessor");

        if (keyCheck)
            validateCacheKey(key);

        ctx.denyOnLocalRead();

        Map<? extends K, EntryProcessor> invokeMap =
            Collections.singletonMap(key, (EntryProcessor)entryProcessor);

        IgniteInternalFuture<Map<K, EntryProcessorResult<T>>> fut = updateAllAsync0(null,
            invokeMap,
            args,
            null,
            null,
            true,
            false,
            null,
            null);

        return fut.chain(new CX1<IgniteInternalFuture<Map<K, EntryProcessorResult<T>>>, EntryProcessorResult<T>>() {
            @Override public EntryProcessorResult<T> applyx(IgniteInternalFuture<Map<K, EntryProcessorResult<T>>> fut)
                throws IgniteCheckedException {
                Map<K, EntryProcessorResult<T>> resMap = fut.get();

                if (resMap != null) {
                    assert resMap.isEmpty() || resMap.size() == 1 : resMap.size();

                    return resMap.isEmpty() ? null : resMap.values().iterator().next();
                }

                return null;
            }
        });
    }

    /** {@inheritDoc} */
    @SuppressWarnings("unchecked")
    @Override public <T> IgniteInternalFuture<Map<K, EntryProcessorResult<T>>> invokeAllAsync(Set<? extends K> keys,
        final EntryProcessor<K, V, T> entryProcessor,
        Object... args) {
        A.notNull(keys, "keys", entryProcessor, "entryProcessor");

        if (keyCheck)
            validateCacheKeys(keys);

        ctx.denyOnLocalRead();

        Map<? extends K, EntryProcessor> invokeMap = F.viewAsMap(keys, new C1<K, EntryProcessor>() {
            @Override public EntryProcessor apply(K k) {
                return entryProcessor;
            }
        });

        return updateAllAsync0(null,
            invokeMap,
            args,
            null,
            null,
            true,
            false,
            null,
            null);
    }

    /** {@inheritDoc} */
    @Override public <T> Map<K, EntryProcessorResult<T>> invokeAll(
        Map<? extends K, ? extends EntryProcessor<K, V, T>> map,
        Object... args) throws IgniteCheckedException {
        return invokeAllAsync(map, args).get();
    }

    /** {@inheritDoc} */
<<<<<<< HEAD
    @SuppressWarnings("unchecked")
    @Override public <T> IgniteFuture<Map<K, EntryProcessorResult<T>>> invokeAllAsync(
=======
    @Override public <T> IgniteInternalFuture<Map<K, EntryProcessorResult<T>>> invokeAllAsync(
>>>>>>> ce0c3047
        Map<? extends K, ? extends EntryProcessor<K, V, T>> map,
        Object... args) {
        A.notNull(map, "map");

        if (keyCheck)
            validateCacheKeys(map.keySet());

        ctx.denyOnLocalRead();

        return updateAllAsync0(null,
            map,
            args,
            null,
            null,
            true,
            false,
            null,
            null);
    }

    /**
     * Entry point for all public API put/transform methods.
     *
     * @param map Put map. Either {@code map}, {@code invokeMap} or {@code drMap} should be passed.
     * @param invokeMap Invoke map. Either {@code map}, {@code invokeMap} or {@code drMap} should be passed.
     * @param invokeArgs Optional arguments for EntryProcessor.
     * @param drPutMap DR put map.
     * @param drRmvMap DR remove map.
     * @param retval Return value required flag.
     * @param rawRetval Return {@code GridCacheReturn} instance.
     * @param cached Cached cache entry for key. May be passed if and only if map size is {@code 1}.
     * @param filter Cache entry filter for atomic updates.
     * @return Completion future.
     */
    private IgniteInternalFuture updateAllAsync0(
        @Nullable final Map<? extends K, ? extends V> map,
        @Nullable final Map<? extends K, ? extends EntryProcessor> invokeMap,
        @Nullable Object[] invokeArgs,
        @Nullable final Map<? extends K, GridCacheDrInfo<V>> drPutMap,
        @Nullable final Map<? extends K, GridCacheVersion> drRmvMap,
        final boolean retval,
        final boolean rawRetval,
        @Nullable GridCacheEntryEx<K, V> cached,
        @Nullable final IgnitePredicate<CacheEntry<K, V>>[] filter
    ) {
        if (map != null && keyCheck)
            validateCacheKeys(map.keySet());

        ctx.checkSecurity(GridSecurityPermission.CACHE_PUT);

        GridCacheProjectionImpl<K, V> prj = ctx.projectionPerCall();

        UUID subjId = ctx.subjectIdPerCall(null, prj);

        int taskNameHash = ctx.kernalContext().job().currentTaskNameHash();

        final GridNearAtomicUpdateFuture<K, V> updateFut = new GridNearAtomicUpdateFuture<>(
            ctx,
            this,
            ctx.config().getWriteSynchronizationMode(),
            invokeMap != null ? TRANSFORM : UPDATE,
            map != null ? map.keySet() : invokeMap != null ? invokeMap.keySet() : drPutMap != null ?
                drPutMap.keySet() : drRmvMap.keySet(),
            map != null ? map.values() : invokeMap != null ? invokeMap.values() : null,
            invokeArgs,
            drPutMap != null ? drPutMap.values() : null,
            drRmvMap != null ? drRmvMap.values() : null,
            retval,
            rawRetval,
            cached,
            prj != null ? prj.expiry() : null,
            filter,
            subjId,
            taskNameHash);

        return asyncOp(new CO<IgniteInternalFuture<Object>>() {
            @Override public IgniteInternalFuture<Object> apply() {
                updateFut.map();

                return updateFut;
            }
        });
    }

    /**
     * Entry point for all public API remove methods.
     *
     * @param keys Keys to remove.
     * @param drMap DR map.
     * @param cached Cached cache entry for key. May be passed if and only if keys size is {@code 1}.
     * @param retval Return value required flag.
     * @param rawRetval Return {@code GridCacheReturn} instance.
     * @param filter Cache entry filter for atomic removes.
     * @return Completion future.
     */
    private IgniteInternalFuture removeAllAsync0(
        @Nullable final Collection<? extends K> keys,
        @Nullable final Map<? extends K, GridCacheVersion> drMap,
        @Nullable GridCacheEntryEx<K, V> cached,
        final boolean retval,
        boolean rawRetval,
        @Nullable final IgnitePredicate<CacheEntry<K, V>>[] filter
    ) {
        final boolean statsEnabled = ctx.config().isStatisticsEnabled();

        final long start = statsEnabled ? System.nanoTime() : 0L;

        assert keys != null || drMap != null;

        if (keyCheck)
            validateCacheKeys(keys);

        ctx.checkSecurity(GridSecurityPermission.CACHE_REMOVE);

        GridCacheProjectionImpl<K, V> prj = ctx.projectionPerCall();

        UUID subjId = ctx.subjectIdPerCall(null, prj);

        int taskNameHash = ctx.kernalContext().job().currentTaskNameHash();

        final GridNearAtomicUpdateFuture<K, V> updateFut = new GridNearAtomicUpdateFuture<>(
            ctx,
            this,
            ctx.config().getWriteSynchronizationMode(),
            DELETE,
            keys != null ? keys : drMap.keySet(),
            null,
            null,
            null,
            keys != null ? null : drMap.values(),
            retval,
            rawRetval,
            cached,
            (filter != null && prj != null) ? prj.expiry() : null,
            filter,
            subjId,
            taskNameHash);

        if (statsEnabled)
            updateFut.listenAsync(new UpdateRemoveTimeStatClosure<>(metrics0(), start));

        return asyncOp(new CO<IgniteInternalFuture<Object>>() {
            @Override public IgniteInternalFuture<Object> apply() {
                updateFut.map();

                return updateFut;
            }
        });
    }

    /**
     * Entry point to all public API get methods.
     *
     * @param keys Keys to remove.
     * @param reload Reload flag.
     * @param forcePrimary Force primary flag.
     * @param subjId Subject ID.
     * @param taskName Task name.
     * @param deserializePortable Deserialize portable flag.
     * @param expiryPlc Expiry policy.
     * @param skipVals Skip values flag.
     * @return Get future.
     */
    private IgniteInternalFuture<Map<K, V>> getAllAsync0(@Nullable Collection<? extends K> keys,
        boolean reload,
        boolean forcePrimary,
        UUID subjId,
        String taskName,
        boolean deserializePortable,
        @Nullable ExpiryPolicy expiryPlc,
        boolean skipVals) {
        ctx.checkSecurity(GridSecurityPermission.CACHE_READ);

        if (F.isEmpty(keys))
            return new GridFinishedFuture<>(ctx.kernalContext(), Collections.<K, V>emptyMap());

        if (keyCheck)
            validateCacheKeys(keys);

        long topVer = ctx.affinity().affinityTopologyVersion();

        final GetExpiryPolicy expiry = accessExpiryPolicy(expiryPlc);

        // Optimisation: try to resolve value locally and escape 'get future' creation.
        if (!reload && !forcePrimary) {
            Map<K, V> locVals = new HashMap<>(keys.size(), 1.0f);

            boolean success = true;

            // Optimistically expect that all keys are available locally (avoid creation of get future).
            for (K key : keys) {
                if (key == null)
                    throw new NullPointerException("Null key.");

                GridCacheEntryEx<K, V> entry = null;

                while (true) {
                    try {
                        entry = ctx.isSwapOrOffheapEnabled() ? entryEx(key) : peekEx(key);

                        // If our DHT cache do has value, then we peek it.
                        if (entry != null) {
                            boolean isNew = entry.isNewLocked();

                            V v = entry.innerGet(null,
                                /*swap*/true,
                                /*read-through*/false,
                                /*fail-fast*/true,
                                /*unmarshal*/true,
                                /**update-metrics*/false,
                                /*event*/true,
                                /*temporary*/false,
                                subjId,
                                null,
                                taskName,
                                expiry);

                            // Entry was not in memory or in swap, so we remove it from cache.
                            if (v == null) {
                                GridCacheVersion obsoleteVer = context().versions().next();

                                if (isNew && entry.markObsoleteIfEmpty(obsoleteVer))
                                    removeIfObsolete(key);

                                success = false;
                            }
                            else {
                                if (ctx.portableEnabled() && deserializePortable) {
                                    key = (K)ctx.unwrapPortableIfNeeded(key, false);
                                    v = (V)ctx.unwrapPortableIfNeeded(v, false);
                                }

                                locVals.put(key, v);
                            }
                        }
                        else
                            success = false;

                        break; // While.
                    }
                    catch (GridCacheEntryRemovedException ignored) {
                        // No-op, retry.
                    }
                    catch (GridCacheFilterFailedException ignored) {
                        // No-op, skip the key.
                        break;
                    }
                    catch (GridDhtInvalidPartitionException ignored) {
                        success = false;

                        break; // While.
                    }
                    catch (IgniteCheckedException e) {
                        return new GridFinishedFuture<>(ctx.kernalContext(), e);
                    }
                    finally {
                        if (entry != null)
                            ctx.evicts().touch(entry, topVer);
                    }
                }

                if (!success)
                    break;
                else
                    metrics0().onRead(true);
            }

            if (success) {
                sendTtlUpdateRequest(expiry);

                return ctx.wrapCloneMap(new GridFinishedFuture<>(ctx.kernalContext(), locVals));
            }
        }

        if (expiry != null)
            expiry.reset();

        // Either reload or not all values are available locally.
        GridPartitionedGetFuture<K, V> fut = new GridPartitionedGetFuture<>(ctx,
            keys,
            topVer,
            true,
            reload,
            forcePrimary,
            subjId,
            taskName,
            deserializePortable,
            expiry,
            skipVals);

        fut.init();

        return ctx.wrapCloneMap(fut);
    }

    /**
     * Executes local update.
     *
     * @param nodeId Node ID.
     * @param req Update request.
     * @param cached Cached entry if updating single local entry.
     * @param completionCb Completion callback.
     */
    public void updateAllAsyncInternal(
        final UUID nodeId,
        final GridNearAtomicUpdateRequest<K, V> req,
        @Nullable final GridCacheEntryEx<K, V> cached,
        final CI2<GridNearAtomicUpdateRequest<K, V>, GridNearAtomicUpdateResponse<K, V>> completionCb
    ) {
        IgniteInternalFuture<Object> forceFut = preldr.request(req.keys(), req.topologyVersion());

        if (forceFut.isDone())
            updateAllAsyncInternal0(nodeId, req, completionCb);
        else {
            forceFut.listenAsync(new CI1<IgniteInternalFuture<Object>>() {
                @Override public void apply(IgniteInternalFuture<Object> t) {
                    updateAllAsyncInternal0(nodeId, req, completionCb);
                }
            });
        }
    }

    /**
     * Executes local update after preloader fetched values.
     *
     * @param nodeId Node ID.
     * @param req Update request.
     * @param completionCb Completion callback.
     */
    public void updateAllAsyncInternal0(
        UUID nodeId,
        GridNearAtomicUpdateRequest<K, V> req,
        CI2<GridNearAtomicUpdateRequest<K, V>, GridNearAtomicUpdateResponse<K, V>> completionCb
    ) {
        GridNearAtomicUpdateResponse<K, V> res = new GridNearAtomicUpdateResponse<>(ctx.cacheId(), nodeId,
            req.futureVersion());

        List<K> keys = req.keys();

        assert !req.returnValue() || (req.operation() == TRANSFORM || keys.size() == 1);

        GridDhtAtomicUpdateFuture<K, V> dhtFut = null;

        boolean remap = false;

        String taskName = ctx.kernalContext().task().resolveTaskName(req.taskNameHash());

        IgniteCacheExpiryPolicy expiry = null;

        try {
            // If batch store update is enabled, we need to lock all entries.
            // First, need to acquire locks on cache entries, then check filter.
            List<GridDhtCacheEntry<K, V>> locked = lockEntries(keys, req.topologyVersion());
            Collection<IgniteBiTuple<GridDhtCacheEntry<K, V>, GridCacheVersion>> deleted = null;

            try {
                topology().readLock();

                try {
                    // Do not check topology version for CLOCK versioning since
                    // partition exchange will wait for near update future.
                    if (topology().topologyVersion() == req.topologyVersion() ||
                        ctx.config().getAtomicWriteOrderMode() == CLOCK) {
                        ClusterNode node = ctx.discovery().node(nodeId);

                        if (node == null) {
                            U.warn(log, "Node originated update request left grid: " + nodeId);

                            return;
                        }

                        checkClearForceTransformBackups(req, locked);

                        boolean hasNear = U.hasNearCache(node, name());

                        GridCacheVersion ver = req.updateVersion();

                        if (ver == null) {
                            // Assign next version for update inside entries lock.
                            ver = ctx.versions().next(req.topologyVersion());

                            if (hasNear)
                                res.nearVersion(ver);
                        }

                        assert ver != null : "Got null version for update request: " + req;

                        if (log.isDebugEnabled())
                            log.debug("Using cache version for update request on primary node [ver=" + ver +
                                ", req=" + req + ']');

                        dhtFut = createDhtFuture(ver, req, res, completionCb, false);

                        boolean replicate = ctx.isDrEnabled();

                        ExpiryPolicy plc = req.expiry() != null ? req.expiry() : ctx.expiry();

                        if (plc != null)
                            expiry = new UpdateExpiryPolicy(plc);

<<<<<<< HEAD
                        GridCacheReturn<Object> retVal = null;

                        if (writeThrough() && keys.size() > 1 && !ctx.dr().receiveEnabled()) {
=======
                        if (keys.size() > 1 &&                             // Several keys ...
                            writeThrough() &&                              // and store is enabled ...
                            !ctx.store().isLocalStore() &&                 // and this is not local store ...
                            !ctx.dr().receiveEnabled()  // and no DR.
                        ) {
>>>>>>> ce0c3047
                            // This method can only be used when there are no replicated entries in the batch.
                            UpdateBatchResult<K, V> updRes = updateWithBatch(node,
                                hasNear,
                                req,
                                res,
                                locked,
                                ver,
                                dhtFut,
                                completionCb,
                                replicate,
                                taskName,
                                expiry);

                            deleted = updRes.deleted();
                            dhtFut = updRes.dhtFuture();

                            if (req.operation() == TRANSFORM)
                                retVal = new GridCacheReturn<>((Object)updRes.invokeResults(), true);
                        }
                        else {
                            UpdateSingleResult<K, V> updRes = updateSingle(node,
                                hasNear,
                                req,
                                res,
                                locked,
                                ver,
                                dhtFut,
                                completionCb,
                                replicate,
                                taskName,
                                expiry);

                            retVal = updRes.returnValue();
                            deleted = updRes.deleted();
                            dhtFut = updRes.dhtFuture();
                        }

                        if (retVal == null)
                            retVal = new GridCacheReturn<>(null, true);

                        res.returnValue(retVal);
                    }
                    else
                        // Should remap all keys.
                        remap = true;
                }
                finally {
                    topology().readUnlock();
                }
            }
            catch (GridCacheEntryRemovedException e) {
                assert false : "Entry should not become obsolete while holding lock.";

                e.printStackTrace();
            }
            finally {
                unlockEntries(locked, req.topologyVersion());

                // Enqueue if necessary after locks release.
                if (deleted != null) {
                    assert !deleted.isEmpty();
                    assert ctx.deferredDelete();

                    for (IgniteBiTuple<GridDhtCacheEntry<K, V>, GridCacheVersion> e : deleted)
                        ctx.onDeferredDelete(e.get1(), e.get2());
                }
            }
        }
        catch (GridDhtInvalidPartitionException ignore) {
            assert ctx.config().getAtomicWriteOrderMode() == PRIMARY;

            if (log.isDebugEnabled())
                log.debug("Caught invalid partition exception for cache entry (will remap update request): " + req);

            remap = true;
        }

        if (remap) {
            assert dhtFut == null;

            res.remapKeys(req.keys());

            completionCb.apply(req, res);
        }
        else {
            // If there are backups, map backup update future.
            if (dhtFut != null)
                dhtFut.map();
                // Otherwise, complete the call.
            else
                completionCb.apply(req, res);
        }

        sendTtlUpdateRequest(expiry);
    }

    /**
     * Updates locked entries using batched write-through.
     *
     * @param node Sender node.
     * @param hasNear {@code True} if originating node has near cache.
     * @param req Update request.
     * @param res Update response.
     * @param locked Locked entries.
     * @param ver Assigned version.
     * @param dhtFut Optional DHT future.
     * @param completionCb Completion callback to invoke when DHT future is completed.
     * @param replicate Whether replication is enabled.
     * @param taskName Task name.
     * @param expiry Expiry policy.
     * @return Deleted entries.
     * @throws GridCacheEntryRemovedException Should not be thrown.
     */
    @SuppressWarnings("unchecked")
    private UpdateBatchResult<K, V> updateWithBatch(
        ClusterNode node,
        boolean hasNear,
        GridNearAtomicUpdateRequest<K, V> req,
        GridNearAtomicUpdateResponse<K, V> res,
        List<GridDhtCacheEntry<K, V>> locked,
        GridCacheVersion ver,
        @Nullable GridDhtAtomicUpdateFuture<K, V> dhtFut,
        CI2<GridNearAtomicUpdateRequest<K, V>, GridNearAtomicUpdateResponse<K, V>> completionCb,
        boolean replicate,
        String taskName,
        @Nullable IgniteCacheExpiryPolicy expiry
    ) throws GridCacheEntryRemovedException {
        assert !ctx.dr().receiveEnabled(); // Cannot update in batches during DR due to possible conflicts.
        assert !req.returnValue() || req.operation() == TRANSFORM; // Should not request return values for putAll.

        if (!F.isEmpty(req.filter()) && ctx.loadPreviousValue()) {
            try {
                reloadIfNeeded(locked);
            }
            catch (IgniteCheckedException e) {
                res.addFailedKeys(req.keys(), e);

                return new UpdateBatchResult<>();
            }
        }

        int size = req.keys().size();

        Map<K, V> putMap = null;

        Map<K, EntryProcessor<K, V, ?>> entryProcessorMap = null;

        Collection<K> rmvKeys = null;

        UpdateBatchResult<K, V> updRes = new UpdateBatchResult<>();

        List<GridDhtCacheEntry<K, V>> filtered = new ArrayList<>(size);

        GridCacheOperation op = req.operation();

        Map<K, EntryProcessorResult> invokeResMap =
            op == TRANSFORM ? U.<K, EntryProcessorResult>newHashMap(size) : null;

        int firstEntryIdx = 0;

        boolean intercept = ctx.config().getInterceptor() != null;

        for (int i = 0; i < locked.size(); i++) {
            GridDhtCacheEntry<K, V> entry = locked.get(i);

            if (entry == null)
                continue;

            try {
                if (!checkFilter(entry, req, res)) {
                    if (expiry != null && entry.hasValue()) {
                        long ttl = expiry.forAccess();

                        if (ttl != -1L) {
                            entry.updateTtl(null, ttl);

                            expiry.ttlUpdated(entry.key(),
                                entry.getOrMarshalKeyBytes(),
                                entry.version(),
                                entry.readers());
                        }
                    }

                    if (log.isDebugEnabled())
                        log.debug("Entry did not pass the filter (will skip write) [entry=" + entry +
                            ", filter=" + Arrays.toString(req.filter()) + ", res=" + res + ']');

                    if (hasNear)
                        res.addSkippedIndex(i);

                    firstEntryIdx++;

                    continue;
                }

                if (op == TRANSFORM) {
                    EntryProcessor<K, V, ?> entryProcessor = req.entryProcessor(i);

                    V old = entry.innerGet(
                        null,
                        /*read swap*/true,
                        /*read through*/true,
                        /*fail fast*/false,
                        /*unmarshal*/true,
                        /*metrics*/true,
                        /*event*/true,
                        /*temporary*/true,
                        req.subjectId(),
                        entryProcessor,
                        taskName,
                        null);

                    CacheInvokeEntry<K, V> invokeEntry = new CacheInvokeEntry<>(ctx, entry.key(), old);

                    V updated;
                    CacheInvokeResult invokeRes = null;

                    try {
                        Object computed = entryProcessor.process(invokeEntry, req.invokeArguments());

                        updated = ctx.unwrapTemporary(invokeEntry.getValue());

                        if (computed != null)
                            invokeRes = new CacheInvokeResult<>(ctx.unwrapTemporary(computed));
                    }
                    catch (Exception e) {
                        invokeRes = new CacheInvokeResult<>(e);

                        updated = old;
                    }

                    if (invokeRes != null)
                        invokeResMap.put(entry.key(), invokeRes);

                    if (updated == null) {
                        if (intercept) {
                            IgniteBiTuple<Boolean, ?> interceptorRes = ctx.config().getInterceptor().onBeforeRemove(
                                entry.key(), old);

                            if (ctx.cancelRemove(interceptorRes))
                                continue;
                        }

                        // Update previous batch.
                        if (putMap != null) {
                            dhtFut = updatePartialBatch(
                                hasNear,
                                firstEntryIdx,
                                filtered,
                                ver,
                                node,
                                putMap,
                                null,
                                entryProcessorMap,
                                dhtFut,
                                completionCb,
                                req,
                                res,
                                replicate,
                                updRes,
                                taskName,
                                expiry);

                            firstEntryIdx = i + 1;

                            putMap = null;
                            entryProcessorMap = null;

                            filtered = new ArrayList<>();
                        }

                        // Start collecting new batch.
                        if (rmvKeys == null)
                            rmvKeys = new ArrayList<>(size);

                        rmvKeys.add(entry.key());
                    }
                    else {
                        if (intercept) {
                            updated = (V)ctx.config().getInterceptor().onBeforePut(entry.key(), old, updated);

                            if (updated == null)
                                continue;
                        }

                        // Update previous batch.
                        if (rmvKeys != null) {
                            dhtFut = updatePartialBatch(
                                hasNear,
                                firstEntryIdx,
                                filtered,
                                ver,
                                node,
                                null,
                                rmvKeys,
                                entryProcessorMap,
                                dhtFut,
                                completionCb,
                                req,
                                res,
                                replicate,
                                updRes,
                                taskName,
                                expiry);

                            firstEntryIdx = i + 1;

                            rmvKeys = null;
                            entryProcessorMap = null;

                            filtered = new ArrayList<>();
                        }

                        if (putMap == null)
                            putMap = new LinkedHashMap<>(size, 1.0f);

                        putMap.put(entry.key(), ctx.<V>unwrapTemporary(updated));
                    }

                    if (entryProcessorMap == null)
                        entryProcessorMap = new HashMap<>();

                    entryProcessorMap.put(entry.key(), entryProcessor);
                }
                else if (op == UPDATE) {
                    V updated = req.value(i);

                    if (intercept) {
                        V old = entry.innerGet(
                             null,
                            /*read swap*/true,
                            /*read through*/ctx.loadPreviousValue(),
                            /*fail fast*/false,
                            /*unmarshal*/true,
                            /*metrics*/true,
                            /*event*/true,
                            /*temporary*/true,
                            req.subjectId(),
                            null,
                            taskName,
                            null);

                        updated = (V)ctx.config().getInterceptor().onBeforePut(entry.key(), old, updated);

                        if (updated == null)
                            continue;

                        updated = ctx.unwrapTemporary(updated);
                    }

                    assert updated != null;

                    if (putMap == null)
                        putMap = new LinkedHashMap<>(size, 1.0f);

                    putMap.put(entry.key(), updated);
                }
                else {
                    assert op == DELETE;

                    if (intercept) {
                        V old = entry.innerGet(
                            null,
                            /*read swap*/true,
                            /*read through*/ctx.loadPreviousValue(),
                            /*fail fast*/false,
                            /*unmarshal*/true,
                            /*metrics*/true,
                            /*event*/true,
                            /*temporary*/true,
                            req.subjectId(),
                            null,
                            taskName,
                            null);

                        IgniteBiTuple<Boolean, ?> interceptorRes = ctx.config().getInterceptor().onBeforeRemove(
                            entry.key(), old);

                        if (ctx.cancelRemove(interceptorRes))
                            continue;
                    }

                    if (rmvKeys == null)
                        rmvKeys = new ArrayList<>(size);

                    rmvKeys.add(entry.key());
                }

                filtered.add(entry);
            }
            catch (IgniteCheckedException e) {
                res.addFailedKey(entry.key(), e);
            }
            catch (GridCacheFilterFailedException ignore) {
                assert false : "Filter should never fail with failFast=false and empty filter.";
            }
        }

        // Store final batch.
        if (putMap != null || rmvKeys != null) {
            dhtFut = updatePartialBatch(
                hasNear,
                firstEntryIdx,
                filtered,
                ver,
                node,
                putMap,
                rmvKeys,
                entryProcessorMap,
                dhtFut,
                completionCb,
                req,
                res,
                replicate,
                updRes,
                taskName,
                expiry);
        }
        else
            assert filtered.isEmpty();

        updRes.dhtFuture(dhtFut);

        updRes.invokeResult(invokeResMap);

        return updRes;
    }

    /**
     * @param entries Entries.
     * @throws IgniteCheckedException If failed.
     */
    private void reloadIfNeeded(final List<GridDhtCacheEntry<K, V>> entries) throws IgniteCheckedException {
        Map<K, Integer> needReload = null;

        for (int i = 0; i < entries.size(); i++) {
            GridDhtCacheEntry<K, V> entry = entries.get(i);

            if (entry == null)
                continue;

            V val = entry.rawGetOrUnmarshal(false);

            if (val == null) {
                if (needReload == null)
                    needReload = new HashMap<>(entries.size(), 1.0f);

                needReload.put(entry.key(), i);
            }
        }

        if (needReload != null) {
            final Map<K, Integer> idxMap = needReload;

            ctx.store().loadAllFromStore(null, needReload.keySet(), new CI2<K, V>() {
                @Override public void apply(K k, V v) {
                    Integer idx = idxMap.get(k);

                    if (idx != null) {
                        GridDhtCacheEntry<K, V> entry = entries.get(idx);
                        try {
                            GridCacheVersion ver = entry.version();

                            entry.versionedValue(v, null, ver);
                        }
                        catch (GridCacheEntryRemovedException e) {
                            assert false : "Entry should not get obsolete while holding lock [entry=" + entry +
                                ", e=" + e + ']';
                        }
                        catch (IgniteCheckedException e) {
                            throw new IgniteException(e);
                        }
                    }
                }
            });
        }
    }

    /**
     * Updates locked entries one-by-one.
     *
     * @param node Originating node.
     * @param hasNear {@code True} if originating node has near cache.
     * @param req Update request.
     * @param res Update response.
     * @param locked Locked entries.
     * @param ver Assigned update version.
     * @param dhtFut Optional DHT future.
     * @param completionCb Completion callback to invoke when DHT future is completed.
     * @param replicate Whether DR is enabled for that cache.
     * @param taskName Task name.
     * @param expiry Expiry policy.
     * @return Return value.
     * @throws GridCacheEntryRemovedException Should be never thrown.
     */
    private UpdateSingleResult<K, V> updateSingle(
        ClusterNode node,
        boolean hasNear,
        GridNearAtomicUpdateRequest<K, V> req,
        GridNearAtomicUpdateResponse<K, V> res,
        List<GridDhtCacheEntry<K, V>> locked,
        GridCacheVersion ver,
        @Nullable GridDhtAtomicUpdateFuture<K, V> dhtFut,
        CI2<GridNearAtomicUpdateRequest<K, V>, GridNearAtomicUpdateResponse<K, V>> completionCb,
        boolean replicate,
        String taskName,
        @Nullable IgniteCacheExpiryPolicy expiry
    ) throws GridCacheEntryRemovedException {
        GridCacheReturn<Object> retVal = null;
        Collection<IgniteBiTuple<GridDhtCacheEntry<K, V>, GridCacheVersion>> deleted = null;

        List<K> keys = req.keys();

        long topVer = req.topologyVersion();

        boolean checkReaders = hasNear || ctx.discovery().hasNearCache(name(), topVer);

        boolean readersOnly = false;

        boolean intercept = ctx.config().getInterceptor() != null;

        Map<K, EntryProcessorResult<?>> computedMap = null;

        // Avoid iterator creation.
        for (int i = 0; i < keys.size(); i++) {
            K k = keys.get(i);

            GridCacheOperation op = req.operation();

            // We are holding java-level locks on entries at this point.
            // No GridCacheEntryRemovedException can be thrown.
            try {
                GridDhtCacheEntry<K, V> entry = locked.get(i);

                if (entry == null)
                    continue;

                GridCacheVersion newDrVer = req.drVersion(i);
                long newDrTtl = req.drTtl(i);
                long newDrExpireTime = req.drExpireTime(i);

                assert !(newDrVer instanceof GridCacheVersionEx) : newDrVer; // Plain version is expected here.

                if (newDrVer == null)
                    newDrVer = ver;

                boolean primary = !req.fastMap() || ctx.affinity().primary(ctx.localNode(), entry.key(),
                    req.topologyVersion());

                byte[] newValBytes = req.valueBytes(i);

                Object writeVal = req.writeValue(i);

                Collection<UUID> readers = null;
                Collection<UUID> filteredReaders = null;

                if (checkReaders) {
                    readers = entry.readers();
                    filteredReaders = F.view(entry.readers(), F.notEqualTo(node.id()));
                }

                GridCacheUpdateAtomicResult<K, V> updRes = entry.innerUpdate(
                    ver,
                    node.id(),
                    locNodeId,
                    op,
                    writeVal,
                    newValBytes,
                    req.invokeArguments(),
                    primary && writeThrough(),
                    req.returnValue(),
                    expiry,
                    true,
                    true,
                    primary,
                    ctx.config().getAtomicWriteOrderMode() == CLOCK, // Check version in CLOCK mode on primary node.
                    req.filter(),
                    replicate ? primary ? DR_PRIMARY : DR_BACKUP : DR_NONE,
                    newDrTtl,
                    newDrExpireTime,
                    newDrVer,
                    true,
                    intercept,
                    req.subjectId(),
                    taskName);

                if (dhtFut == null && !F.isEmpty(filteredReaders)) {
                    dhtFut = createDhtFuture(ver, req, res, completionCb, true);

                    readersOnly = true;
                }

                if (dhtFut != null) {
                    if (updRes.sendToDht()) { // Send to backups even in case of remove-remove scenarios.
                        GridCacheVersionConflictContextImpl<K, V> ctx = updRes.drResolveResult();

                        long ttl = updRes.newTtl();
                        long expireTime = updRes.drExpireTime();

                        if (ctx == null)
                            newDrVer = null;
                        else if (ctx.isMerge()) {
                            newDrVer = null; // DR version is discarded in case of merge.
                            newValBytes = null; // Value has been changed.
                        }

                        EntryProcessor<K, V, ?> entryProcessor = null;

                        if (req.forceTransformBackups() && op == TRANSFORM)
                            entryProcessor = (EntryProcessor<K, V, ?>)writeVal;

                        if (!readersOnly) {
                            dhtFut.addWriteEntry(entry,
                                updRes.newValue(),
                                newValBytes,
                                entryProcessor,
                                updRes.newTtl(),
                                expireTime,
                                newDrVer);
                        }

                        if (!F.isEmpty(filteredReaders))
                            dhtFut.addNearWriteEntries(filteredReaders,
                                entry,
                                updRes.newValue(),
                                newValBytes,
                                entryProcessor,
                                ttl,
                                expireTime);
                    }
                    else {
                        if (log.isDebugEnabled())
                            log.debug("Entry did not pass the filter or conflict resolution (will skip write) " +
                                "[entry=" + entry + ", filter=" + Arrays.toString(req.filter()) + ']');
                    }
                }

                if (hasNear) {
                    if (primary && updRes.sendToDht()) {
                        if (!ctx.affinity().belongs(node, entry.partition(), topVer)) {
                            GridCacheVersionConflictContextImpl<K, V> ctx = updRes.drResolveResult();

                            long ttl = updRes.newTtl();
                            long expireTime = updRes.drExpireTime();

                            if (ctx != null && ctx.isMerge())
                                newValBytes = null;

                            // If put the same value as in request then do not need to send it back.
                            if (op == TRANSFORM || writeVal != updRes.newValue()) {
                                res.addNearValue(i,
                                    updRes.newValue(),
                                    newValBytes,
                                    ttl,
                                    expireTime);
                            }
                            else
                                res.addNearTtl(i, ttl, expireTime);

                            if (updRes.newValue() != null || newValBytes != null) {
                                IgniteInternalFuture<Boolean> f = entry.addReader(node.id(), req.messageId(), topVer);

                                assert f == null : f;
                            }
                        }
                        else if (F.contains(readers, node.id())) // Reader became primary or backup.
                            entry.removeReader(node.id(), req.messageId());
                        else
                            res.addSkippedIndex(i);
                    }
                    else
                        res.addSkippedIndex(i);
                }

                if (updRes.removeVersion() != null) {
                    if (deleted == null)
                        deleted = new ArrayList<>(keys.size());

                    deleted.add(F.t(entry, updRes.removeVersion()));
                }

                if (op == TRANSFORM) {
                    assert req.returnValue();

                    if (updRes.computedResult() != null) {
                        if (retVal == null) {
                            computedMap = U.newHashMap(keys.size());

                            retVal = new GridCacheReturn<>((Object)computedMap, updRes.success());
                        }

                        computedMap.put(k, updRes.computedResult());
                    }
                }
                else {
                    // Create only once.
                    if (retVal == null) {
                        Object ret = updRes.oldValue();

                        retVal = new GridCacheReturn<>(req.returnValue() ? ret : null, updRes.success());
                    }
                }
            }
            catch (IgniteCheckedException e) {
                res.addFailedKey(k, e);
            }
        }

        return new UpdateSingleResult<>(retVal, deleted, dhtFut);
    }

    /**
     * @param hasNear {@code True} if originating node has near cache.
     * @param firstEntryIdx Index of the first entry in the request keys collection.
     * @param entries Entries to update.
     * @param ver Version to set.
     * @param node Originating node.
     * @param putMap Values to put.
     * @param rmvKeys Keys to remove.
     * @param entryProcessorMap Entry processors.
     * @param dhtFut DHT update future if has backups.
     * @param completionCb Completion callback to invoke when DHT future is completed.
     * @param req Request.
     * @param res Response.
     * @param replicate Whether replication is enabled.
     * @param batchRes Batch update result.
     * @param taskName Task name.
     * @param expiry Expiry policy.
     * @return Deleted entries.
     */
    @SuppressWarnings("ForLoopReplaceableByForEach")
    @Nullable private GridDhtAtomicUpdateFuture<K, V> updatePartialBatch(
        boolean hasNear,
        int firstEntryIdx,
        List<GridDhtCacheEntry<K, V>> entries,
        final GridCacheVersion ver,
        ClusterNode node,
        @Nullable Map<K, V> putMap,
        @Nullable Collection<K> rmvKeys,
        @Nullable Map<K, EntryProcessor<K, V, ?>> entryProcessorMap,
        @Nullable GridDhtAtomicUpdateFuture<K, V> dhtFut,
        CI2<GridNearAtomicUpdateRequest<K, V>, GridNearAtomicUpdateResponse<K, V>> completionCb,
        final GridNearAtomicUpdateRequest<K, V> req,
        final GridNearAtomicUpdateResponse<K, V> res,
        boolean replicate,
        UpdateBatchResult<K, V> batchRes,
        String taskName,
        @Nullable IgniteCacheExpiryPolicy expiry
    ) {
        assert putMap == null ^ rmvKeys == null;

        assert req.drVersions() == null : "updatePartialBatch cannot be called when there are DR entries in the batch.";

        long topVer = req.topologyVersion();

        boolean checkReaders = hasNear || ctx.discovery().hasNearCache(name(), topVer);

        CacheStorePartialUpdateException storeErr = null;

        try {
            GridCacheOperation op;

            if (putMap != null) {
                // If fast mapping, filter primary keys for write to store.
                Map<K, V> storeMap = req.fastMap() ?
                    F.view(putMap, new P1<K>() {
                        @Override public boolean apply(K key) {
                            return ctx.affinity().primary(ctx.localNode(), key, req.topologyVersion());
                        }
                    }) :
                    putMap;

                try {
                    ctx.store().putAllToStore(null, F.viewReadOnly(storeMap, new C1<V, IgniteBiTuple<V, GridCacheVersion>>() {
                        @Override public IgniteBiTuple<V, GridCacheVersion> apply(V v) {
                            return F.t(v, ver);
                        }
                    }));
                }
                catch (CacheStorePartialUpdateException e) {
                    storeErr = e;
                }

                op = UPDATE;
            }
            else {
                // If fast mapping, filter primary keys for write to store.
                Collection<K> storeKeys = req.fastMap() ?
                    F.view(rmvKeys, new P1<K>() {
                        @Override public boolean apply(K key) {
                            return ctx.affinity().primary(ctx.localNode(), key, req.topologyVersion());
                        }
                    }) :
                    rmvKeys;

                try {
                    ctx.store().removeAllFromStore(null, storeKeys);
                }
                catch (CacheStorePartialUpdateException e) {
                    storeErr = e;
                }

                op = DELETE;
            }

            boolean intercept = ctx.config().getInterceptor() != null;

            // Avoid iterator creation.
            for (int i = 0; i < entries.size(); i++) {
                GridDhtCacheEntry<K, V> entry = entries.get(i);

                assert Thread.holdsLock(entry);

                if (entry.obsolete()) {
                    assert req.operation() == DELETE : "Entry can become obsolete only after remove: " + entry;

                    continue;
                }

                if (storeErr != null && storeErr.failedKeys().contains(entry.key()))
                    continue;

                try {
                    // We are holding java-level locks on entries at this point.
                    V writeVal = op == UPDATE ? putMap.get(entry.key()) : null;

                    assert writeVal != null || op == DELETE : "null write value found.";

                    boolean primary = !req.fastMap() || ctx.affinity().primary(ctx.localNode(), entry.key(),
                        req.topologyVersion());

                    Collection<UUID> readers = null;
                    Collection<UUID> filteredReaders = null;

                    if (checkReaders) {
                        readers = entry.readers();
                        filteredReaders = F.view(entry.readers(), F.notEqualTo(node.id()));
                    }

                    GridCacheUpdateAtomicResult<K, V> updRes = entry.innerUpdate(
                        ver,
                        node.id(),
                        locNodeId,
                        op,
                        writeVal,
                        null,
                        null,
                        false,
                        false,
                        expiry,
                        true,
                        true,
                        primary,
                        ctx.config().getAtomicWriteOrderMode() == CLOCK, // Check version in CLOCK mode on primary node.
                        null,
                        replicate ? primary ? DR_PRIMARY : DR_BACKUP : DR_NONE,
                        -1L,
                        -1L,
                        null,
                        false,
                        false,
                        req.subjectId(),
                        taskName);

                    assert updRes.newTtl() == -1L || expiry != null;

                    if (intercept) {
                        if (op == UPDATE)
                            ctx.config().getInterceptor().onAfterPut(entry.key(), updRes.newValue());
                        else {
                            assert op == DELETE : op;

                            // Old value should be already loaded for 'CacheInterceptor.onBeforeRemove'.
                            ctx.config().<K, V>getInterceptor().onAfterRemove(entry.key(), updRes.oldValue());
                        }
                    }

                    batchRes.addDeleted(entry, updRes, entries);

                    if (dhtFut == null && !F.isEmpty(filteredReaders)) {
                        dhtFut = createDhtFuture(ver, req, res, completionCb, true);

                        batchRes.readersOnly(true);
                    }

                    if (dhtFut != null) {
                        GridCacheValueBytes valBytesTuple = op == DELETE ? GridCacheValueBytes.nil():
                            entry.valueBytes();

                        byte[] valBytes = valBytesTuple.getIfMarshaled();

                        EntryProcessor<K, V, ?> entryProcessor =
                            entryProcessorMap == null ? null : entryProcessorMap.get(entry.key());

                        if (!batchRes.readersOnly())
                            dhtFut.addWriteEntry(entry,
                                writeVal,
                                valBytes,
                                entryProcessor,
                                updRes.newTtl(),
                                -1,
                                null);

                        if (!F.isEmpty(filteredReaders))
                            dhtFut.addNearWriteEntries(filteredReaders,
                                entry,
                                writeVal,
                                valBytes,
                                entryProcessor,
                                updRes.newTtl(),
                                -1);
                    }

                    if (hasNear) {
                        if (primary) {
                            if (!ctx.affinity().belongs(node, entry.partition(), topVer)) {
                                int idx = firstEntryIdx + i;

                                if (req.operation() == TRANSFORM) {
                                    GridCacheValueBytes valBytesTuple = entry.valueBytes();

                                    byte[] valBytes = valBytesTuple.getIfMarshaled();

                                    res.addNearValue(idx,
                                        writeVal,
                                        valBytes,
                                        updRes.newTtl(),
                                        -1);
                                }
                                else
                                    res.addNearTtl(idx, updRes.newTtl(), -1);

                                if (writeVal != null || !entry.valueBytes().isNull()) {
                                    IgniteInternalFuture<Boolean> f = entry.addReader(node.id(), req.messageId(), topVer);

                                    assert f == null : f;
                                }
                            } else if (readers.contains(node.id())) // Reader became primary or backup.
                                entry.removeReader(node.id(), req.messageId());
                            else
                                res.addSkippedIndex(firstEntryIdx + i);
                        }
                        else
                            res.addSkippedIndex(firstEntryIdx + i);
                    }
                }
                catch (GridCacheEntryRemovedException e) {
                    assert false : "Entry cannot become obsolete while holding lock.";

                    e.printStackTrace();
                }
            }
        }
        catch (IgniteCheckedException e) {
            res.addFailedKeys(putMap != null ? putMap.keySet() : rmvKeys, e);
        }

        if (storeErr != null)
            res.addFailedKeys((Collection<K>)storeErr.failedKeys(), storeErr.getCause());

        return dhtFut;
    }

    /**
     * Acquires java-level locks on cache entries. Returns collection of locked entries.
     *
     * @param keys Keys to lock.
     * @param topVer Topology version to lock on.
     * @return Collection of locked entries.
     * @throws GridDhtInvalidPartitionException If entry does not belong to local node. If exception is thrown,
     *      locks are released.
     */
    @SuppressWarnings("ForLoopReplaceableByForEach")
    private List<GridDhtCacheEntry<K, V>> lockEntries(List<K> keys, long topVer)
        throws GridDhtInvalidPartitionException {
        if (keys.size() == 1) {
            K key = keys.get(0);

            while (true) {
                try {
                    GridDhtCacheEntry<K, V> entry = entryExx(key, topVer);

                    UNSAFE.monitorEnter(entry);

                    if (entry.obsolete())
                        UNSAFE.monitorExit(entry);
                    else
                        return Collections.singletonList(entry);
                }
                catch (GridDhtInvalidPartitionException e) {
                    // Ignore invalid partition exception in CLOCK ordering mode.
                    if (ctx.config().getAtomicWriteOrderMode() == CLOCK)
                        return Collections.singletonList(null);
                    else
                        throw e;
                }
            }
        }
        else {
            List<GridDhtCacheEntry<K, V>> locked = new ArrayList<>(keys.size());

            while (true) {
                for (K key : keys) {
                    try {
                        GridDhtCacheEntry<K, V> entry = entryExx(key, topVer);

                        locked.add(entry);
                    }
                    catch (GridDhtInvalidPartitionException e) {
                        // Ignore invalid partition exception in CLOCK ordering mode.
                        if (ctx.config().getAtomicWriteOrderMode() == CLOCK)
                            locked.add(null);
                        else
                            throw e;
                    }
                }

                boolean retry = false;

                for (int i = 0; i < locked.size(); i++) {
                    GridCacheMapEntry<K, V> entry = locked.get(i);

                    if (entry == null)
                        continue;

                    UNSAFE.monitorEnter(entry);

                    if (entry.obsolete()) {
                        // Unlock all locked.
                        for (int j = 0; j <= i; j++) {
                            if (locked.get(j) != null)
                                UNSAFE.monitorExit(locked.get(j));
                        }

                        // Clear entries.
                        locked.clear();

                        // Retry.
                        retry = true;

                        break;
                    }
                }

                if (!retry)
                    return locked;
            }
        }
    }

    /**
     * Releases java-level locks on cache entries.
     *
     * @param locked Locked entries.
     * @param topVer Topology version.
     */
    private void unlockEntries(Collection<GridDhtCacheEntry<K, V>> locked, long topVer) {
        // Process deleted entries before locks release.
        assert ctx.deferredDelete();

        // Entries to skip eviction manager notification for.
        // Enqueue entries while holding locks.
        Collection<K> skip = null;

        for (GridCacheMapEntry<K, V> entry : locked) {
            if (entry != null && entry.deleted()) {
                if (skip == null)
                    skip = new HashSet<>(locked.size(), 1.0f);

                skip.add(entry.key());
            }
        }

        // Release locks.
        for (GridCacheMapEntry<K, V> entry : locked) {
            if (entry != null)
                UNSAFE.monitorExit(entry);
        }

        // Try evict partitions.
        for (GridDhtCacheEntry<K, V> entry : locked) {
            if (entry != null)
                entry.onUnlock();
        }

        if (skip != null && skip.size() == locked.size())
            // Optimization.
            return;

        // Must touch all entries since update may have deleted entries.
        // Eviction manager will remove empty entries.
        for (GridCacheMapEntry<K, V> entry : locked) {
            if (entry != null && (skip == null || !skip.contains(entry.key())))
                ctx.evicts().touch(entry, topVer);
        }
    }

    /**
     * Checks if future timeout happened.
     */
    private void scheduleAtomicFutureRecheck() {
        final long timeout = ctx.kernalContext().config().getNetworkTimeout();

        ctx.time().addTimeoutObject(new GridTimeoutObjectAdapter(timeout * 2) {
            @Override public void onTimeout() {
                boolean leave = false;

                try {
                    ctx.gate().enter();

                    leave = true;

                    for (GridCacheAtomicFuture fut : ctx.mvcc().atomicFutures())
                        fut.checkTimeout(timeout);
                }
                catch (IllegalStateException ignored) {
                    if (log.isDebugEnabled())
                        log.debug("Will not check pending atomic update futures for timeout (Grid is stopping).");
                }
                finally {
                    if (leave)
                        ctx.gate().leave();
                }
            }
        });
    }

    /**
     * @param entry Entry to check.
     * @param req Update request.
     * @param res Update response. If filter evaluation failed, key will be added to failed keys and method
     *      will return false.
     * @return {@code True} if filter evaluation succeeded.
     */
    private boolean checkFilter(GridCacheEntryEx<K, V> entry, GridNearAtomicUpdateRequest<K, V> req,
        GridNearAtomicUpdateResponse<K, V> res) {
        try {
            return ctx.isAll(entry.wrapFilterLocked(), req.filter());
        }
        catch (IgniteCheckedException e) {
            res.addFailedKey(entry.key(), e);

            return false;
        }
    }

    /**
     * @param req Request to remap.
     */
    private void remapToNewPrimary(GridNearAtomicUpdateRequest<K, V> req) {
        if (log.isDebugEnabled())
            log.debug("Remapping near update request locally: " + req);

        Collection<?> vals;
        Collection<GridCacheDrInfo<V>> drPutVals;
        Collection<GridCacheVersion> drRmvVals;

        if (req.drVersions() == null) {
            vals = req.values();

            drPutVals = null;
            drRmvVals = null;
        }
        else if (req.operation() == UPDATE) {
            int size = req.keys().size();

            drPutVals = new ArrayList<>(size);

            for (int i = 0; i < size; i++) {
                long ttl = req.drTtl(i);

                if (ttl == -1L)
                    drPutVals.add(new GridCacheDrInfo<>(req.value(i), req.drVersion(i)));
                else
                    drPutVals.add(new GridCacheDrExpirationInfo<>(req.value(i), req.drVersion(i), ttl,
                        req.drExpireTime(i)));
            }

            vals = null;
            drRmvVals = null;
        }
        else {
            assert req.operation() == DELETE;

            drRmvVals = req.drVersions();

            vals = null;
            drPutVals = null;
        }

        final GridNearAtomicUpdateFuture<K, V> updateFut = new GridNearAtomicUpdateFuture<>(
            ctx,
            this,
            ctx.config().getWriteSynchronizationMode(),
            req.operation(),
            req.keys(),
            vals,
            req.invokeArguments(),
            drPutVals,
            drRmvVals,
            req.returnValue(),
            false,
            null,
            req.expiry(),
            req.filter(),
            req.subjectId(),
            req.taskNameHash());

        updateFut.map();
    }

    /**
     * Creates backup update future if necessary.
     *
     * @param writeVer Write version.
     * @param updateReq Update request.
     * @param updateRes Update response.
     * @param completionCb Completion callback to invoke when future is completed.
     * @param force If {@code true} then creates future without optimizations checks.
     * @return Backup update future or {@code null} if there are no backups.
     */
    @Nullable private GridDhtAtomicUpdateFuture<K, V> createDhtFuture(
        GridCacheVersion writeVer,
        GridNearAtomicUpdateRequest<K, V> updateReq,
        GridNearAtomicUpdateResponse<K, V> updateRes,
        CI2<GridNearAtomicUpdateRequest<K, V>, GridNearAtomicUpdateResponse<K, V>> completionCb,
        boolean force
    ) {
        if (!force) {
            if (updateReq.fastMap())
                return null;

            long topVer = updateReq.topologyVersion();

            Collection<ClusterNode> nodes = ctx.kernalContext().discovery().cacheAffinityNodes(name(), topVer);

            // We are on primary node for some key.
            assert !nodes.isEmpty();

            if (nodes.size() == 1) {
                if (log.isDebugEnabled())
                    log.debug("Partitioned cache topology has only one node, will not create DHT atomic update future " +
                        "[topVer=" + topVer + ", updateReq=" + updateReq + ']');

                return null;
            }
        }

        GridDhtAtomicUpdateFuture<K, V> fut = new GridDhtAtomicUpdateFuture<>(ctx, completionCb, writeVer, updateReq,
            updateRes);

        ctx.mvcc().addAtomicFuture(fut.version(), fut);

        return fut;
    }

    /**
     * @param nodeId Sender node ID.
     * @param res Near get response.
     */
    private void processNearGetResponse(UUID nodeId, GridNearGetResponse<K, V> res) {
        if (log.isDebugEnabled())
            log.debug("Processing near get response [nodeId=" + nodeId + ", res=" + res + ']');

        GridPartitionedGetFuture<K, V> fut = (GridPartitionedGetFuture<K, V>)ctx.mvcc().<Map<K, V>>future(
            res.version(), res.futureId());

        if (fut == null) {
            if (log.isDebugEnabled())
                log.debug("Failed to find future for get response [sender=" + nodeId + ", res=" + res + ']');

            return;
        }

        fut.onResult(nodeId, res);
    }

    /**
     * @param nodeId Sender node ID.
     * @param req Near atomic update request.
     */
    private void processNearAtomicUpdateRequest(UUID nodeId, GridNearAtomicUpdateRequest<K, V> req) {
        if (log.isDebugEnabled())
            log.debug("Processing near atomic update request [nodeId=" + nodeId + ", req=" + req + ']');

        req.nodeId(ctx.localNodeId());

        updateAllAsyncInternal(nodeId, req, null, updateReplyClos);
    }

    /**
     * @param nodeId Sender node ID.
     * @param res Near atomic update response.
     */
    @SuppressWarnings("unchecked")
    private void processNearAtomicUpdateResponse(UUID nodeId, GridNearAtomicUpdateResponse<K, V> res) {
        if (log.isDebugEnabled())
            log.debug("Processing near atomic update response [nodeId=" + nodeId + ", res=" + res + ']');

        res.nodeId(ctx.localNodeId());

        GridNearAtomicUpdateFuture<K, V> fut = (GridNearAtomicUpdateFuture)ctx.mvcc().atomicFuture(res.futureVersion());

        if (fut != null)
            fut.onResult(nodeId, res);
        else
            U.warn(log, "Failed to find near update future for update response (will ignore) " +
                "[nodeId=" + nodeId + ", res=" + res + ']');
    }

    /**
     * @param nodeId Sender node ID.
     * @param req Dht atomic update request.
     */
    private void processDhtAtomicUpdateRequest(UUID nodeId, GridDhtAtomicUpdateRequest<K, V> req) {
        if (log.isDebugEnabled())
            log.debug("Processing dht atomic update request [nodeId=" + nodeId + ", req=" + req + ']');

        GridCacheVersion ver = req.writeVersion();

        // Always send update reply.
        GridDhtAtomicUpdateResponse<K, V> res = new GridDhtAtomicUpdateResponse<>(ctx.cacheId(), req.futureVersion());

        Boolean replicate = ctx.isDrEnabled();

        boolean intercept = req.forceTransformBackups() && ctx.config().getInterceptor() != null;

        String taskName = ctx.kernalContext().task().resolveTaskName(req.taskNameHash());

        for (int i = 0; i < req.size(); i++) {
            K key = req.key(i);

            try {
                while (true) {
                    GridDhtCacheEntry<K, V> entry = null;

                    try {
                        entry = entryExx(key);

                        V val = req.value(i);
                        byte[] valBytes = req.valueBytes(i);
                        EntryProcessor<K, V, ?> entryProcessor = req.entryProcessor(i);

                        GridCacheOperation op = entryProcessor != null ? TRANSFORM :
                            (val != null || valBytes != null) ?
                                UPDATE :
                                DELETE;

                        long ttl = req.ttl(i);
                        long expireTime = req.drExpireTime(i);

                        if (ttl != -1L && expireTime == -1L)
                            expireTime = CU.toExpireTime(ttl);

                        GridCacheUpdateAtomicResult<K, V> updRes = entry.innerUpdate(
                            ver,
                            nodeId,
                            nodeId,
                            op,
                            op == TRANSFORM ? entryProcessor : val,
                            valBytes,
                            op == TRANSFORM ? req.invokeArguments() : null,
                            /*write-through*/false,
                            /*retval*/false,
                            /*expiry policy*/null,
                            /*event*/true,
                            /*metrics*/true,
                            /*primary*/false,
                            /*check version*/!req.forceTransformBackups(),
                            CU.<K, V>empty(),
                            replicate ? DR_BACKUP : DR_NONE,
                            ttl,
                            expireTime,
                            req.drVersion(i),
                            false,
                            intercept,
                            req.subjectId(),
                            taskName);

                        if (updRes.removeVersion() != null)
                            ctx.onDeferredDelete(entry, updRes.removeVersion());

                        entry.onUnlock();

                        break; // While.
                    }
                    catch (GridCacheEntryRemovedException ignored) {
                        if (log.isDebugEnabled())
                            log.debug("Got removed entry while updating backup value (will retry): " + key);

                        entry = null;
                    }
                    finally {
                        if (entry != null)
                            ctx.evicts().touch(entry, req.topologyVersion());
                    }
                }
            }
            catch (GridDhtInvalidPartitionException ignored) {
                // Ignore.
            }
            catch (IgniteCheckedException e) {
                res.addFailedKey(key, new IgniteCheckedException("Failed to update key on backup node: " + key, e));
            }
        }

        if (isNearEnabled(cacheCfg))
            ((GridNearAtomicCache<K, V>)near()).processDhtAtomicUpdateRequest(nodeId, req, res);

        try {
            if (res.failedKeys() != null || res.nearEvicted() != null || req.writeSynchronizationMode() == FULL_SYNC)
                ctx.io().send(nodeId, res);
            else {
                // No failed keys and sync mode is not FULL_SYNC, thus sending deferred response.
                sendDeferredUpdateResponse(nodeId, req.futureVersion());
            }
        }
        catch (ClusterTopologyCheckedException ignored) {
            U.warn(log, "Failed to send DHT atomic update response to node because it left grid: " +
                req.nodeId());
        }
        catch (IgniteCheckedException e) {
            U.error(log, "Failed to send DHT atomic update response (did node leave grid?) [nodeId=" + nodeId +
                ", req=" + req + ']', e);
        }
    }

    /**
     * Checks if entries being transformed are empty. Clears forceTransformBackup flag enforcing
     * sending transformed value to backups if at least one empty entry is found.
     *
     * @param req Near atomic update request.
     * @param locked Already locked entries (from the request).
     */
    @SuppressWarnings("ForLoopReplaceableByForEach")
    private void checkClearForceTransformBackups(GridNearAtomicUpdateRequest<K, V> req,
        List<GridDhtCacheEntry<K, V>> locked) {
        if (ctx.writeThrough() && req.operation() == TRANSFORM) {
            for (int i = 0; i < locked.size(); i++) {
                if (!locked.get(i).hasValue()) {
                    req.forceTransformBackups(false);

                    return;
                }
            }
        }
    }

    /**
     * @param nodeId Node ID to send message to.
     * @param ver Version to ack.
     */
    private void sendDeferredUpdateResponse(UUID nodeId, GridCacheVersion ver) {
        while (true) {
            DeferredResponseBuffer buf = pendingResponses.get(nodeId);

            if (buf == null) {
                buf = new DeferredResponseBuffer(nodeId);

                DeferredResponseBuffer old = pendingResponses.putIfAbsent(nodeId, buf);

                if (old == null) {
                    // We have successfully added buffer to map.
                    ctx.time().addTimeoutObject(buf);
                }
                else
                    buf = old;
            }

            if (!buf.addResponse(ver))
                // Some thread is sending filled up buffer, we can remove it.
                pendingResponses.remove(nodeId, buf);
            else
                break;
        }
    }

    /**
     * @param nodeId Sender node ID.
     * @param res Dht atomic update response.
     */
    @SuppressWarnings("unchecked")
    private void processDhtAtomicUpdateResponse(UUID nodeId, GridDhtAtomicUpdateResponse<K, V> res) {
        if (log.isDebugEnabled())
            log.debug("Processing dht atomic update response [nodeId=" + nodeId + ", res=" + res + ']');

        GridDhtAtomicUpdateFuture<K, V> updateFut = (GridDhtAtomicUpdateFuture<K, V>)ctx.mvcc().
            atomicFuture(res.futureVersion());

        if (updateFut != null)
            updateFut.onResult(nodeId, res);
        else
            U.warn(log, "Failed to find DHT update future for update response [nodeId=" + nodeId +
                ", res=" + res + ']');
    }

    /**
     * @param nodeId Sender node ID.
     * @param res Deferred atomic update response.
     */
    @SuppressWarnings("unchecked")
    private void processDhtAtomicDeferredUpdateResponse(UUID nodeId, GridDhtAtomicDeferredUpdateResponse<K, V> res) {
        if (log.isDebugEnabled())
            log.debug("Processing deferred dht atomic update response [nodeId=" + nodeId + ", res=" + res + ']');

        for (GridCacheVersion ver : res.futureVersions()) {
            GridDhtAtomicUpdateFuture<K, V> updateFut = (GridDhtAtomicUpdateFuture<K, V>)ctx.mvcc().atomicFuture(ver);

            if (updateFut != null)
                updateFut.onResult(nodeId);
            else
                U.warn(log, "Failed to find DHT update future for deferred update response [nodeId=" +
                    nodeId + ", res=" + res + ']');
        }
    }

    /**
     * @param nodeId Originating node ID.
     * @param res Near update response.
     */
    private void sendNearUpdateReply(UUID nodeId, GridNearAtomicUpdateResponse<K, V> res) {
        try {
            ctx.io().send(nodeId, res);
        }
        catch (ClusterTopologyCheckedException ignored) {
            U.warn(log, "Failed to send near update reply to node because it left grid: " +
                nodeId);
        }
        catch (IgniteCheckedException e) {
            U.error(log, "Failed to send near update reply (did node leave grid?) [nodeId=" + nodeId +
                ", res=" + res + ']', e);
        }
    }

    /** {@inheritDoc} */
    @Override public String toString() {
        return S.toString(GridDhtAtomicCache.class, this, super.toString());
    }

    /**
     * Result of {@link GridDhtAtomicCache#updateSingle} execution.
     */
    private static class UpdateSingleResult<K, V> {
        /** */
        private final GridCacheReturn<Object> retVal;

        /** */
        private final Collection<IgniteBiTuple<GridDhtCacheEntry<K, V>, GridCacheVersion>> deleted;

        /** */
        private final GridDhtAtomicUpdateFuture<K, V> dhtFut;

        /**
         * @param retVal Return value.
         * @param deleted Deleted entries.
         * @param dhtFut DHT future.
         */
        private UpdateSingleResult(GridCacheReturn<Object> retVal,
            Collection<IgniteBiTuple<GridDhtCacheEntry<K, V>, GridCacheVersion>> deleted,
            GridDhtAtomicUpdateFuture<K, V> dhtFut) {
            this.retVal = retVal;
            this.deleted = deleted;
            this.dhtFut = dhtFut;
        }

        /**
         * @return Return value.
         */
        private GridCacheReturn<Object> returnValue() {
            return retVal;
        }

        /**
         * @return Deleted entries.
         */
        private Collection<IgniteBiTuple<GridDhtCacheEntry<K, V>, GridCacheVersion>> deleted() {
            return deleted;
        }

        /**
         * @return DHT future.
         */
        public GridDhtAtomicUpdateFuture<K, V> dhtFuture() {
            return dhtFut;
        }
    }

    /**
     * Result of {@link GridDhtAtomicCache#updateWithBatch} execution.
     */
    private static class UpdateBatchResult<K, V> {
        /** */
        private Collection<IgniteBiTuple<GridDhtCacheEntry<K, V>, GridCacheVersion>> deleted;

        /** */
        private GridDhtAtomicUpdateFuture<K, V> dhtFut;

        /** */
        private boolean readersOnly;

        /** */
        private Map<K, EntryProcessorResult> invokeRes;

        /**
         * @param entry Entry.
         * @param updRes Entry update result.
         * @param entries All entries.
         */
        private void addDeleted(GridDhtCacheEntry<K, V> entry,
            GridCacheUpdateAtomicResult<K, V> updRes,
            Collection<GridDhtCacheEntry<K, V>> entries) {
            if (updRes.removeVersion() != null) {
                if (deleted == null)
                    deleted = new ArrayList<>(entries.size());

                deleted.add(F.t(entry, updRes.removeVersion()));
            }
        }

        /**
         * @return Deleted entries.
         */
        private Collection<IgniteBiTuple<GridDhtCacheEntry<K, V>, GridCacheVersion>> deleted() {
            return deleted;
        }

        /**
         * @return DHT future.
         */
        public GridDhtAtomicUpdateFuture<K, V> dhtFuture() {
            return dhtFut;
        }

        /**
         * @param invokeRes Result for invoke operation.
         */
        private void invokeResult(Map<K, EntryProcessorResult> invokeRes) {
            this.invokeRes = invokeRes;
        }

        /**
         * @return Result for invoke operation.
         */
        Map<K, EntryProcessorResult> invokeResults() {
            return invokeRes;
        }

        /**
         * @param dhtFut DHT future.
         */
        private void dhtFuture(@Nullable GridDhtAtomicUpdateFuture<K, V> dhtFut) {
            this.dhtFut = dhtFut;
        }

        /**
         * @return {@code True} if only readers (not backups) should be updated.
         */
        private boolean readersOnly() {
            return readersOnly;
        }

        /**
         * @param readersOnly {@code True} if only readers (not backups) should be updated.
         */
        private void readersOnly(boolean readersOnly) {
            this.readersOnly = readersOnly;
        }
    }

    /**
     *
     */
    private static class FinishedLockFuture extends GridFinishedFutureEx<Boolean> implements GridDhtFuture<Boolean> {
        /** */
        private static final long serialVersionUID = 0L;

        /**
         * Empty constructor required by {@link Externalizable}.
         */
        public FinishedLockFuture() {
            // No-op.
        }

        /**
         * @param err Error.
         */
        private FinishedLockFuture(Throwable err) {
            super(err);
        }

        /** {@inheritDoc} */
        @Override public Collection<Integer> invalidPartitions() {
            return Collections.emptyList();
        }
    }

    /**
     * Deferred response buffer.
     */
    private class DeferredResponseBuffer extends ReentrantReadWriteLock implements GridTimeoutObject {
        /** */
        private static final long serialVersionUID = 0L;

        /** Filled atomic flag. */
        private AtomicBoolean guard = new AtomicBoolean(false);

        /** Response versions. */
        private Collection<GridCacheVersion> respVers = new ConcurrentLinkedDeque8<>();

        /** Node ID. */
        private final UUID nodeId;

        /** Timeout ID. */
        private final IgniteUuid timeoutId;

        /** End time. */
        private final long endTime;

        /**
         * @param nodeId Node ID to send message to.
         */
        private DeferredResponseBuffer(UUID nodeId) {
            this.nodeId = nodeId;

            timeoutId = IgniteUuid.fromUuid(nodeId);

            endTime = U.currentTimeMillis() + DEFERRED_UPDATE_RESPONSE_TIMEOUT;
        }

        /** {@inheritDoc} */
        @Override public IgniteUuid timeoutId() {
            return timeoutId;
        }

        /** {@inheritDoc} */
        @Override public long endTime() {
            return endTime;
        }

        /** {@inheritDoc} */
        @Override public void onTimeout() {
            if (guard.compareAndSet(false, true)) {
                writeLock().lock();

                try {
                    finish();
                }
                finally {
                    writeLock().unlock();
                }
            }
        }

        /**
         * Adds deferred response to buffer.
         *
         * @param ver Version to send.
         * @return {@code True} if response was handled, {@code false} if this buffer is filled and cannot be used.
         */
        public boolean addResponse(GridCacheVersion ver) {
            readLock().lock();

            boolean snd = false;

            try {
                if (guard.get())
                    return false;

                respVers.add(ver);

                if  (respVers.size() > DEFERRED_UPDATE_RESPONSE_BUFFER_SIZE && guard.compareAndSet(false, true))
                    snd = true;
            }
            finally {
                readLock().unlock();
            }

            if (snd) {
                // Wait all threads in read lock to finish.
                writeLock().lock();

                try {
                    finish();

                    ctx.time().removeTimeoutObject(this);
                }
                finally {
                    writeLock().unlock();
                }
            }

            return true;
        }

        /**
         * Sends deferred notification message and removes this buffer from pending responses map.
         */
        private void finish() {
            GridDhtAtomicDeferredUpdateResponse<K, V> msg = new GridDhtAtomicDeferredUpdateResponse<>(ctx.cacheId(),
                respVers);

            try {
                ctx.gate().enter();

                try {
                    ctx.io().send(nodeId, msg);
                }
                finally {
                    ctx.gate().leave();
                }
            }
            catch (IllegalStateException ignored) {
                if (log.isDebugEnabled())
                    log.debug("Failed to send deferred dht update response to remote node (grid is stopping) " +
                        "[nodeId=" + nodeId + ", msg=" + msg + ']');
            }
            catch (ClusterTopologyCheckedException ignored) {
                if (log.isDebugEnabled())
                    log.debug("Failed to send deferred dht update response to remote node (did node leave grid?) " +
                        "[nodeId=" + nodeId + ", msg=" + msg + ']');
            }
            catch (IgniteCheckedException e) {
                U.error(log, "Failed to send deferred dht update response to remote node [nodeId="
                    + nodeId + ", msg=" + msg + ']', e);
            }

            pendingResponses.remove(nodeId, this);
        }
    }

    /**
     *
     */
    private static class UpdateExpiryPolicy implements IgniteCacheExpiryPolicy {
        /** */
        private final ExpiryPolicy plc;

        /** */
        private Map<Object, IgniteBiTuple<byte[], GridCacheVersion>> entries;

        /** */
        private Map<UUID, Collection<IgniteBiTuple<byte[], GridCacheVersion>>> rdrsMap;

        /**
         * @param plc Expiry policy.
         */
        private UpdateExpiryPolicy(ExpiryPolicy plc) {
            assert plc != null;

            this.plc = plc;
        }

        /** {@inheritDoc} */
        @Override public long forCreate() {
            return toTtl(plc.getExpiryForCreation());
        }

        /** {@inheritDoc} */
        @Override public long forUpdate() {
            return toTtl(plc.getExpiryForUpdate());
        }

        /** {@inheritDoc} */
        @Override public long forAccess() {
            return toTtl(plc.getExpiryForAccess());
        }

        /** {@inheritDoc} */
        @Override public void ttlUpdated(Object key,
            byte[] keyBytes,
            GridCacheVersion ver,
            @Nullable Collection<UUID> rdrs) {
            if (entries == null)
                entries = new HashMap<>();

            IgniteBiTuple<byte[], GridCacheVersion> t = new IgniteBiTuple<>(keyBytes, ver);

            entries.put(key, t);

            if (rdrs != null && !rdrs.isEmpty()) {
                if (rdrsMap == null)
                    rdrsMap = new HashMap<>();

                for (UUID nodeId : rdrs) {
                    Collection<IgniteBiTuple<byte[], GridCacheVersion>> col = rdrsMap.get(nodeId);

                    if (col == null)
                        rdrsMap.put(nodeId, col = new ArrayList<>());

                    col.add(t);
                }
            }
        }

        /** {@inheritDoc} */
        @Override public void reset() {
            if (entries != null)
                entries.clear();

            if (rdrsMap != null)
                rdrsMap.clear();
        }

        /** {@inheritDoc} */
        @Nullable @Override public Map<Object, IgniteBiTuple<byte[], GridCacheVersion>> entries() {
            return entries;
        }

        /** {@inheritDoc} */
        @Nullable @Override public Map<UUID, Collection<IgniteBiTuple<byte[], GridCacheVersion>>> readers() {
            return rdrsMap;
        }

        /** {@inheritDoc} */
        @Override public String toString() {
            return S.toString(UpdateExpiryPolicy.class, this);
        }
    }
}<|MERGE_RESOLUTION|>--- conflicted
+++ resolved
@@ -703,12 +703,8 @@
     }
 
     /** {@inheritDoc} */
-<<<<<<< HEAD
     @SuppressWarnings("unchecked")
     @Override public <T> IgniteFuture<Map<K, EntryProcessorResult<T>>> invokeAllAsync(
-=======
-    @Override public <T> IgniteInternalFuture<Map<K, EntryProcessorResult<T>>> invokeAllAsync(
->>>>>>> ce0c3047
         Map<? extends K, ? extends EntryProcessor<K, V, T>> map,
         Object... args) {
         A.notNull(map, "map");
@@ -1109,17 +1105,13 @@
                         if (plc != null)
                             expiry = new UpdateExpiryPolicy(plc);
 
-<<<<<<< HEAD
                         GridCacheReturn<Object> retVal = null;
-
-                        if (writeThrough() && keys.size() > 1 && !ctx.dr().receiveEnabled()) {
-=======
+                        
                         if (keys.size() > 1 &&                             // Several keys ...
                             writeThrough() &&                              // and store is enabled ...
                             !ctx.store().isLocalStore() &&                 // and this is not local store ...
                             !ctx.dr().receiveEnabled()  // and no DR.
                         ) {
->>>>>>> ce0c3047
                             // This method can only be used when there are no replicated entries in the batch.
                             UpdateBatchResult<K, V> updRes = updateWithBatch(node,
                                 hasNear,
