--- conflicted
+++ resolved
@@ -398,9 +398,6 @@
 
         switch (state) {
             case 8:
-<<<<<<< HEAD
-                if (!commState.putGridUuid(futId))
-=======
                 if (!writer.writeObjectArray("drVersByIdx", drVersByIdx, GridCacheVersion.class))
                     return false;
 
@@ -408,185 +405,94 @@
 
             case 9:
                 if (!writer.writeIgniteUuid("futId", futId))
->>>>>>> 420c74f8
-                    return false;
-
-                state++;
-
-<<<<<<< HEAD
-            case 9:
-                if (!commState.putByteArray(grpLockKeyBytes))
-=======
+                    return false;
+
+                state++;
+
             case 10:
                 if (!writer.writeByteArray("grpLockKeyBytes", grpLockKeyBytes))
->>>>>>> 420c74f8
-                    return false;
-
-                state++;
-
-<<<<<<< HEAD
-            case 10:
-                if (!commState.putBoolean(isInTx))
-=======
+                    return false;
+
+                state++;
+
             case 11:
                 if (!writer.writeBoolean("isInTx", isInTx))
->>>>>>> 420c74f8
-                    return false;
-
-                state++;
-
-<<<<<<< HEAD
-            case 11:
-                if (!commState.putBoolean(isInvalidate))
-=======
+                    return false;
+
+                state++;
+
             case 12:
                 if (!writer.writeBoolean("isInvalidate", isInvalidate))
->>>>>>> 420c74f8
-                    return false;
-
-                state++;
-
-<<<<<<< HEAD
-            case 12:
-                if (!commState.putBoolean(isRead))
-=======
+                    return false;
+
+                state++;
+
             case 13:
                 if (!writer.writeBoolean("isRead", isRead))
->>>>>>> 420c74f8
-                    return false;
-
-                state++;
-
-<<<<<<< HEAD
-            case 13:
-                if (!commState.putEnum(isolation))
-=======
+                    return false;
+
+                state++;
+
             case 14:
                 if (!writer.writeEnum("isolation", isolation))
->>>>>>> 420c74f8
-                    return false;
-
-                state++;
-
-<<<<<<< HEAD
-            case 14:
-                if (keyBytes != null) {
-                    if (commState.it == null) {
-                        if (!commState.putInt(keyBytes.size()))
-                            return false;
-
-                        commState.it = keyBytes.iterator();
-                    }
-
-                    while (commState.it.hasNext() || commState.cur != NULL) {
-                        if (commState.cur == NULL)
-                            commState.cur = commState.it.next();
-
-                        if (!commState.putByteArray((byte[])commState.cur))
-                            return false;
-
-                        commState.cur = NULL;
-                    }
-
-                    commState.it = null;
-                } else {
-                    if (!commState.putInt(-1))
-                        return false;
-                }
-=======
+                    return false;
+
+                state++;
+
             case 15:
                 if (!writer.writeCollection("keyBytes", keyBytes, byte[].class))
                     return false;
->>>>>>> 420c74f8
-
-                state++;
-
-<<<<<<< HEAD
-            case 15:
-                if (!commState.putCacheVersion(nearXidVer))
-=======
+
+                state++;
+
             case 16:
                 if (!writer.writeMessage("nearXidVer", nearXidVer))
->>>>>>> 420c74f8
-                    return false;
-
-                state++;
-
-<<<<<<< HEAD
-            case 16:
-                if (!commState.putUuid(nodeId))
-=======
+                    return false;
+
+                state++;
+
             case 17:
                 if (!writer.writeUuid("nodeId", nodeId))
->>>>>>> 420c74f8
-                    return false;
-
-                state++;
-
-<<<<<<< HEAD
-            case 17:
-                if (!commState.putBoolean(partLock))
-=======
+                    return false;
+
+                state++;
+
             case 18:
                 if (!writer.writeBoolean("partLock", partLock))
->>>>>>> 420c74f8
-                    return false;
-
-                state++;
-
-<<<<<<< HEAD
-            case 18:
-                if (!commState.putBooleanArray(retVals))
-=======
+                    return false;
+
+                state++;
+
             case 19:
                 if (!writer.writeBooleanArray("retVals", retVals))
->>>>>>> 420c74f8
-                    return false;
-
-                state++;
-
-<<<<<<< HEAD
-            case 19:
-                if (!commState.putLong(threadId))
-=======
+                    return false;
+
+                state++;
+
             case 20:
                 if (!writer.writeLong("threadId", threadId))
->>>>>>> 420c74f8
-                    return false;
-
-                state++;
-
-<<<<<<< HEAD
-            case 20:
-                if (!commState.putLong(timeout))
-=======
+                    return false;
+
+                state++;
+
             case 21:
                 if (!writer.writeLong("timeout", timeout))
->>>>>>> 420c74f8
-                    return false;
-
-                state++;
-
-<<<<<<< HEAD
-            case 21:
-                if (!commState.putInt(txSize))
-=======
+                    return false;
+
+                state++;
+
             case 22:
                 if (!writer.writeInt("txSize", txSize))
->>>>>>> 420c74f8
-                    return false;
-
-                state++;
-
-<<<<<<< HEAD
-=======
+                    return false;
+
+                state++;
+
             case 23:
                 if (!writer.writeByteArray("writeEntriesBytes", writeEntriesBytes))
                     return false;
 
                 state++;
 
->>>>>>> 420c74f8
         }
 
         return true;
@@ -602,9 +508,6 @@
 
         switch (state) {
             case 8:
-<<<<<<< HEAD
-                IgniteUuid futId0 = commState.getGridUuid();
-=======
                 drVersByIdx = reader.readObjectArray("drVersByIdx", GridCacheVersion.class);
 
                 if (!reader.isLastRead())
@@ -614,215 +517,116 @@
 
             case 9:
                 futId = reader.readIgniteUuid("futId");
->>>>>>> 420c74f8
-
-                if (!reader.isLastRead())
-                    return false;
-
-                state++;
-
-<<<<<<< HEAD
-            case 9:
-                byte[] grpLockKeyBytes0 = commState.getByteArray();
-=======
+
+                if (!reader.isLastRead())
+                    return false;
+
+                state++;
+
             case 10:
                 grpLockKeyBytes = reader.readByteArray("grpLockKeyBytes");
->>>>>>> 420c74f8
-
-                if (!reader.isLastRead())
-                    return false;
-
-                state++;
-
-<<<<<<< HEAD
-            case 10:
-                if (buf.remaining() < 1)
-                    return false;
-=======
+
+                if (!reader.isLastRead())
+                    return false;
+
+                state++;
+
             case 11:
                 isInTx = reader.readBoolean("isInTx");
->>>>>>> 420c74f8
-
-                if (!reader.isLastRead())
-                    return false;
-
-                state++;
-
-<<<<<<< HEAD
-            case 11:
-                if (buf.remaining() < 1)
-                    return false;
-=======
+
+                if (!reader.isLastRead())
+                    return false;
+
+                state++;
+
             case 12:
                 isInvalidate = reader.readBoolean("isInvalidate");
->>>>>>> 420c74f8
-
-                if (!reader.isLastRead())
-                    return false;
-
-                state++;
-
-<<<<<<< HEAD
-            case 12:
-                if (buf.remaining() < 1)
-                    return false;
-=======
+
+                if (!reader.isLastRead())
+                    return false;
+
+                state++;
+
             case 13:
                 isRead = reader.readBoolean("isRead");
->>>>>>> 420c74f8
-
-                if (!reader.isLastRead())
-                    return false;
-
-                state++;
-
-<<<<<<< HEAD
-            case 13:
-                if (buf.remaining() < 1)
-                    return false;
-
-                byte isolation0 = commState.getByte();
-=======
+
+                if (!reader.isLastRead())
+                    return false;
+
+                state++;
+
             case 14:
                 isolation = reader.readEnum("isolation", IgniteTxIsolation.class);
->>>>>>> 420c74f8
-
-                if (!reader.isLastRead())
-                    return false;
-
-                state++;
-
-<<<<<<< HEAD
-            case 14:
-                if (commState.readSize == -1) {
-                    if (buf.remaining() < 4)
-                        return false;
-
-                    commState.readSize = commState.getInt();
-                }
-
-                if (commState.readSize >= 0) {
-                    if (keyBytes == null)
-                        keyBytes = new ArrayList<>(commState.readSize);
-
-                    for (int i = commState.readItems; i < commState.readSize; i++) {
-                        byte[] _val = commState.getByteArray();
-
-                        if (_val == BYTE_ARR_NOT_READ)
-                            return false;
-
-                        keyBytes.add((byte[])_val);
-
-                        commState.readItems++;
-                    }
-                }
-=======
+
+                if (!reader.isLastRead())
+                    return false;
+
+                state++;
+
             case 15:
                 keyBytes = reader.readCollection("keyBytes", byte[].class);
->>>>>>> 420c74f8
-
-                if (!reader.isLastRead())
-                    return false;
-
-                state++;
-
-<<<<<<< HEAD
-            case 15:
-                GridCacheVersion nearXidVer0 = commState.getCacheVersion();
-=======
+
+                if (!reader.isLastRead())
+                    return false;
+
+                state++;
+
             case 16:
                 nearXidVer = reader.readMessage("nearXidVer");
->>>>>>> 420c74f8
-
-                if (!reader.isLastRead())
-                    return false;
-
-                state++;
-
-<<<<<<< HEAD
-            case 16:
-                UUID nodeId0 = commState.getUuid();
-=======
+
+                if (!reader.isLastRead())
+                    return false;
+
+                state++;
+
             case 17:
                 nodeId = reader.readUuid("nodeId");
->>>>>>> 420c74f8
-
-                if (!reader.isLastRead())
-                    return false;
-
-                state++;
-
-<<<<<<< HEAD
-            case 17:
-                if (buf.remaining() < 1)
-                    return false;
-=======
+
+                if (!reader.isLastRead())
+                    return false;
+
+                state++;
+
             case 18:
                 partLock = reader.readBoolean("partLock");
->>>>>>> 420c74f8
-
-                if (!reader.isLastRead())
-                    return false;
-
-                state++;
-
-<<<<<<< HEAD
-            case 18:
-                boolean[] retVals0 = commState.getBooleanArray();
-=======
+
+                if (!reader.isLastRead())
+                    return false;
+
+                state++;
+
             case 19:
                 retVals = reader.readBooleanArray("retVals");
->>>>>>> 420c74f8
-
-                if (!reader.isLastRead())
-                    return false;
-
-                state++;
-
-<<<<<<< HEAD
-            case 19:
-                if (buf.remaining() < 8)
-                    return false;
-=======
+
+                if (!reader.isLastRead())
+                    return false;
+
+                state++;
+
             case 20:
                 threadId = reader.readLong("threadId");
->>>>>>> 420c74f8
-
-                if (!reader.isLastRead())
-                    return false;
-
-                state++;
-
-<<<<<<< HEAD
-            case 20:
-                if (buf.remaining() < 8)
-                    return false;
-=======
+
+                if (!reader.isLastRead())
+                    return false;
+
+                state++;
+
             case 21:
                 timeout = reader.readLong("timeout");
->>>>>>> 420c74f8
-
-                if (!reader.isLastRead())
-                    return false;
-
-                state++;
-
-<<<<<<< HEAD
-            case 21:
-                if (buf.remaining() < 4)
-                    return false;
-=======
+
+                if (!reader.isLastRead())
+                    return false;
+
+                state++;
+
             case 22:
                 txSize = reader.readInt("txSize");
->>>>>>> 420c74f8
-
-                if (!reader.isLastRead())
-                    return false;
-
-                state++;
-
-<<<<<<< HEAD
-=======
+
+                if (!reader.isLastRead())
+                    return false;
+
+                state++;
+
             case 23:
                 writeEntriesBytes = reader.readByteArray("writeEntriesBytes");
 
@@ -831,7 +635,6 @@
 
                 state++;
 
->>>>>>> 420c74f8
         }
 
         return true;
