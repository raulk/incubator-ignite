/*
 * Licensed to the Apache Software Foundation (ASF) under one or more
 * contributor license agreements.  See the NOTICE file distributed with
 * this work for additional information regarding copyright ownership.
 * The ASF licenses this file to You under the Apache License, Version 2.0
 * (the "License"); you may not use this file except in compliance with
 * the License.  You may obtain a copy of the License at
 *
 *      http://www.apache.org/licenses/LICENSE-2.0
 *
 * Unless required by applicable law or agreed to in writing, software
 * distributed under the License is distributed on an "AS IS" BASIS,
 * WITHOUT WARRANTIES OR CONDITIONS OF ANY KIND, either express or implied.
 * See the License for the specific language governing permissions and
 * limitations under the License.
 */

package org.apache.ignite.internal.processors.cache.distributed.dht;

import org.apache.ignite.*;
import org.apache.ignite.cluster.*;
import org.apache.ignite.internal.*;
import org.apache.ignite.internal.cluster.*;
import org.apache.ignite.internal.processors.affinity.*;
import org.apache.ignite.internal.processors.cache.*;
import org.apache.ignite.internal.processors.cache.distributed.*;
import org.apache.ignite.internal.processors.cache.distributed.near.*;
import org.apache.ignite.internal.processors.cache.transactions.*;
import org.apache.ignite.internal.processors.cache.version.*;
import org.apache.ignite.internal.processors.dr.*;
import org.apache.ignite.internal.util.*;
import org.apache.ignite.internal.util.future.*;
import org.apache.ignite.internal.util.tostring.*;
import org.apache.ignite.internal.util.typedef.*;
import org.apache.ignite.internal.util.typedef.internal.*;
import org.apache.ignite.lang.*;
import org.jetbrains.annotations.*;

import javax.cache.expiry.*;
import javax.cache.processor.*;
import java.util.*;
import java.util.concurrent.atomic.*;

import static org.apache.ignite.events.EventType.*;
import static org.apache.ignite.internal.managers.communication.GridIoPolicy.*;
import static org.apache.ignite.internal.processors.cache.GridCacheOperation.*;
import static org.apache.ignite.transactions.TransactionState.*;

/**
 *
 */
@SuppressWarnings("unchecked")
public final class GridDhtTxPrepareFuture extends GridCompoundFuture<IgniteInternalTx, GridNearTxPrepareResponse>
    implements GridCacheMvccFuture<GridNearTxPrepareResponse> {
    /** */
    private static final long serialVersionUID = 0L;

    /** Logger reference. */
    private static final AtomicReference<IgniteLogger> logRef = new AtomicReference<>();

    /** */
    private static final IgniteReducer<IgniteInternalTx, GridNearTxPrepareResponse> REDUCER =
        new IgniteReducer<IgniteInternalTx, GridNearTxPrepareResponse>() {
            @Override public boolean collect(IgniteInternalTx e) {
                return true;
            }

            @Override public GridNearTxPrepareResponse reduce() {
                // Nothing to aggregate.
                return null;
            }
        };

    /** Logger. */
    private static IgniteLogger log;

    /** Context. */
    private GridCacheSharedContext<?, ?> cctx;

    /** Future ID. */
    private IgniteUuid futId;

    /** Transaction. */
    @GridToStringExclude
    private GridDhtTxLocalAdapter tx;

    /** Near mappings. */
    private Map<UUID, GridDistributedTxMapping> nearMap;

    /** DHT mappings. */
    private Map<UUID, GridDistributedTxMapping> dhtMap;

    /** Error. */
    private AtomicReference<Throwable> err = new AtomicReference<>(null);

    /** Replied flag. */
    private AtomicBoolean replied = new AtomicBoolean(false);

    /** All replies flag. */
    private AtomicBoolean mapped = new AtomicBoolean(false);

    /** Prepare reads. */
    private Iterable<IgniteTxEntry> reads;

    /** Prepare writes. */
    private Iterable<IgniteTxEntry> writes;

    /** Tx nodes. */
    private Map<UUID, Collection<UUID>> txNodes;

    /** Trackable flag. */
    private boolean trackable = true;

    /** Near mini future id. */
    private IgniteUuid nearMiniId;

    /** DHT versions map. */
    private Map<IgniteTxKey, GridCacheVersion> dhtVerMap;

    /** {@code True} if this is last prepare operation for node. */
    private boolean last;

    /** IDs of backup nodes receiving last prepare request during this prepare. */
    private Collection<UUID> lastBackups;

    /** Needs return value flag. */
    private boolean retVal;

    /** Return value. */
    private GridCacheReturn ret;

    /** Keys that did not pass the filter. */
    private Collection<IgniteTxKey> filterFailedKeys;

    /** Keys that should be locked. */
    private GridConcurrentHashSet<IgniteTxKey> lockKeys = new GridConcurrentHashSet<>();

    /** Locks ready flag. */
    private volatile boolean locksReady;

    /** */
    private boolean invoke;

    /**
     * @param cctx Context.
     * @param tx Transaction.
     * @param nearMiniId Near mini future id.
     * @param dhtVerMap DHT versions map.
     * @param last {@code True} if this is last prepare operation for node.
     * @param retVal Return value flag.
     * @param lastBackups IDs of backup nodes receiving last prepare request during this prepare.
     */
    public GridDhtTxPrepareFuture(
        GridCacheSharedContext cctx,
        final GridDhtTxLocalAdapter tx,
        IgniteUuid nearMiniId,
        Map<IgniteTxKey, GridCacheVersion> dhtVerMap,
        boolean last,
        boolean retVal,
        Collection<UUID> lastBackups
    ) {
        super(REDUCER);

        this.cctx = cctx;
        this.tx = tx;
        this.dhtVerMap = dhtVerMap;
        this.last = last;
        this.lastBackups = lastBackups;

        futId = IgniteUuid.randomUuid();

        this.nearMiniId = nearMiniId;

        if (log == null)
            log = U.logger(cctx.kernalContext(), logRef, GridDhtTxPrepareFuture.class);

        dhtMap = tx.dhtMap();
        nearMap = tx.nearMap();

        this.retVal = retVal;

        assert dhtMap != null;
        assert nearMap != null;
    }

    /** {@inheritDoc} */
    @Override public IgniteUuid futureId() {
        return futId;
    }

    /**
     * @return Near mini future id.
     */
    public IgniteUuid nearMiniId() {
        return nearMiniId;
    }

    /** {@inheritDoc} */
    @Override public GridCacheVersion version() {
        return tx.xidVersion();
    }

    /**
     * @return Involved nodes.
     */
    @Override public Collection<? extends ClusterNode> nodes() {
        return
            F.viewReadOnly(futures(), new IgniteClosure<IgniteInternalFuture<?>, ClusterNode>() {
                @Nullable @Override public ClusterNode apply(IgniteInternalFuture<?> f) {
                    if (isMini(f))
                        return ((MiniFuture)f).node();

                    return cctx.discovery().localNode();
                }
            });
    }

    /** {@inheritDoc} */
    @Override public boolean onOwnerChanged(GridCacheEntryEx entry, GridCacheMvccCandidate owner) {
        if (log.isDebugEnabled())
            log.debug("Transaction future received owner changed callback: " + entry);

        boolean rmv = lockKeys.remove(entry.txKey());

        return rmv && mapIfLocked();
    }

    /** {@inheritDoc} */
    @Override public boolean trackable() {
        return trackable;
    }

    /** {@inheritDoc} */
    @Override public void markNotTrackable() {
        trackable = false;
    }

    /**
     * @return Transaction.
     */
    GridDhtTxLocalAdapter tx() {
        return tx;
    }

    /**
     * @return {@code True} if all locks are owned.
     */
    private boolean checkLocks() {
        return locksReady && lockKeys.isEmpty();
    }

    /** {@inheritDoc} */
    @Override public boolean onNodeLeft(UUID nodeId) {
        for (IgniteInternalFuture<?> fut : futures())
            if (isMini(fut)) {
                MiniFuture f = (MiniFuture)fut;

                if (f.node().id().equals(nodeId)) {
                    f.onResult(new ClusterTopologyCheckedException("Remote node left grid: " + nodeId));

                    return true;
                }
            }

        return false;
    }

    /**
     *
     */
    private void onEntriesLocked() {
        ret = new GridCacheReturn(null, tx.localResult(), null, true);

        for (IgniteTxEntry txEntry : tx.optimisticLockEntries()) {
            GridCacheContext cacheCtx = txEntry.context();

            GridCacheEntryEx cached = txEntry.cached();

            ExpiryPolicy expiry = cacheCtx.expiryForTxEntry(txEntry);

            try {
                if ((txEntry.op() == CREATE || txEntry.op() == UPDATE) &&
                    txEntry.conflictExpireTime() == CU.EXPIRE_TIME_CALCULATE) {
                    if (expiry != null) {
                        Duration duration = cached.hasValue() ?
                            expiry.getExpiryForUpdate() : expiry.getExpiryForCreation();

                        txEntry.ttl(CU.toTtl(duration));
                    }
                }

                boolean hasFilters = !F.isEmptyOrNulls(txEntry.filters()) && !F.isAlwaysTrue(txEntry.filters());

                if (hasFilters || retVal || txEntry.op() == GridCacheOperation.DELETE) {
                    cached.unswap(retVal);

                    boolean readThrough = (retVal || hasFilters) &&
                        cacheCtx.config().isLoadPreviousValue() &&
                        !txEntry.skipStore();

                    CacheObject val = cached.innerGet(
                        tx,
                        /*swap*/true,
                        readThrough,
                        /*fail fast*/false,
                        /*unmarshal*/true,
                        /*metrics*/retVal,
                        /*event*/retVal,
                        /*tmp*/false,
                        null,
                        null,
                        null,
                        null);

                    if (retVal) {
                        if (!F.isEmpty(txEntry.entryProcessors())) {
                            invoke = true;

                            KeyCacheObject key = txEntry.key();

                            Object procRes = null;
                            Exception err = null;

                             for (T2<EntryProcessor<Object, Object, Object>, Object[]> t : txEntry.entryProcessors()) {
                                try {
                                    CacheInvokeEntry<Object, Object> invokeEntry =
                                        new CacheInvokeEntry<>(txEntry.context(), key, val);

                                    EntryProcessor<Object, Object, Object> processor = t.get1();

                                    procRes = processor.process(invokeEntry, t.get2());

                                    val = cacheCtx.toCacheObject(invokeEntry.getValue());
                                }
                                catch (Exception e) {
                                    err = e;

                                    break;
                                }
                            }

                            if (err != null || procRes != null)
                                ret.addEntryProcessResult(txEntry.context(), key, null, procRes, err);
                            else
                                ret.invokeResult(true);
                        }
                        else
                            ret.value(cacheCtx, val);
                    }

                    if (hasFilters && !cacheCtx.isAll(cached, txEntry.filters())) {
                        if (expiry != null)
                            txEntry.ttl(CU.toTtl(expiry.getExpiryForAccess()));

                        txEntry.op(GridCacheOperation.NOOP);

                        if (filterFailedKeys == null)
                            filterFailedKeys = new ArrayList<>();

                        filterFailedKeys.add(cached.txKey());

                        ret.success(false);
                    }
                    else
                        ret.success(txEntry.op() != GridCacheOperation.DELETE || cached.hasValue());
                }
            }
            catch (IgniteCheckedException e) {
                U.error(log, "Failed to get result value for cache entry: " + cached, e);
            }
            catch (GridCacheEntryRemovedException e) {
                assert false : "Got entry removed exception while holding transactional lock on entry: " + e;
            }
            catch (GridCacheFilterFailedException e) {
                assert false : "Got filter failed exception with fail fast false " + e;
            }
        }
    }

    /**
     * @param t Error.
     */
    public void onError(Throwable t) {
        onDone(null, t);
    }

    /**
     * @param nodeId Sender.
     * @param res Result.
     */
    public void onResult(UUID nodeId, GridDhtTxPrepareResponse res) {
        if (!isDone()) {
            for (IgniteInternalFuture<IgniteInternalTx> fut : pending()) {
                if (isMini(fut)) {
                    MiniFuture f = (MiniFuture)fut;

                    if (f.futureId().equals(res.miniId())) {
                        assert f.node().id().equals(nodeId);

                        f.onResult(res);

                        break;
                    }
                }
            }
        }
    }

    /**
     * Marks all locks as ready for local transaction.
     */
    private void readyLocks() {
        // Ready all locks.
        if (log.isDebugEnabled())
            log.debug("Marking all local candidates as ready: " + this);

        Iterable<IgniteTxEntry> checkEntries = writes;

        for (IgniteTxEntry txEntry : checkEntries) {
            GridCacheContext cacheCtx = txEntry.context();

            if (cacheCtx.isLocal())
                continue;

            GridDistributedCacheEntry entry = (GridDistributedCacheEntry)txEntry.cached();

            if (entry == null) {
                entry = (GridDistributedCacheEntry)cacheCtx.cache().entryEx(txEntry.key());

                txEntry.cached(entry);
            }

            if (tx.optimistic() && txEntry.explicitVersion() == null)
                lockKeys.add(txEntry.txKey());

            while (true) {
                try {
                    assert txEntry.explicitVersion() == null || entry.lockedBy(txEntry.explicitVersion());

                    GridCacheMvccCandidate c = entry.readyLock(tx.xidVersion());

                    if (log.isDebugEnabled())
                        log.debug("Current lock owner for entry [owner=" + c + ", entry=" + entry + ']');

                    break; // While.
                }
                // Possible if entry cached within transaction is obsolete.
                catch (GridCacheEntryRemovedException ignored) {
                    if (log.isDebugEnabled())
                        log.debug("Got removed entry in future onAllReplies method (will retry): " + txEntry);

                    entry = (GridDistributedCacheEntry)cacheCtx.cache().entryEx(txEntry.key());

                    txEntry.cached(entry);
                }
            }
        }

        locksReady = true;
    }

    /**
     * Checks if all ready locks are acquired and sends requests to remote nodes in this case.
     *
     * @return {@code True} if all locks are acquired, {@code false} otherwise.
     */
    private boolean mapIfLocked() {
        if (checkLocks()) {
            prepare0();

            return true;
        }

        return false;
    }

    /** {@inheritDoc} */
    @Override public boolean onDone(GridNearTxPrepareResponse res0, Throwable err) {
        assert err != null || (initialized() && !hasPending()) : "On done called for prepare future that has " +
            "pending mini futures: " + this;

        this.err.compareAndSet(null, err);

        // Must clear prepare future before response is sent or listeners are notified.
        tx.clearPrepareFuture(this);

        if (last || tx.isSystemInvalidate()) {
            if (!tx.near())
                tx.state(PREPARED);
        }

        if (tx.onePhaseCommit()) {
            assert last;

            // Must create prepare response before transaction is committed to grab correct return value.
            final GridNearTxPrepareResponse res = createPrepareResponse();

            onComplete(res);

            if (tx.commitOnPrepare()) {
                if (tx.markFinalizing(IgniteInternalTx.FinalizationStatus.USER_FINISH)) {
                    IgniteInternalFuture<IgniteInternalTx> fut = this.err.get() == null ?
                        tx.commitAsync() : tx.rollbackAsync();

                    fut.listen(new CIX1<IgniteInternalFuture<IgniteInternalTx>>() {
                        @Override public void applyx(IgniteInternalFuture<IgniteInternalTx> fut) {
                            try {
                                if (replied.compareAndSet(false, true))
                                    sendPrepareResponse(res);
                            }
                            catch (IgniteCheckedException e) {
                                U.error(log, "Failed to send prepare response for transaction: " + tx, e);
                            }
                        }
                    });
                }
            }
            else {
                try {
                    if (replied.compareAndSet(false, true))
                        sendPrepareResponse(res);
                }
                catch (IgniteCheckedException e) {
                    U.error(log, "Failed to send prepare response for transaction: " + tx, e);
                }
            }

            return true;
        }
        else {
            if (replied.compareAndSet(false, true)) {
                GridNearTxPrepareResponse res = createPrepareResponse();

                try {
                    sendPrepareResponse(res);
                }
                catch (IgniteCheckedException e) {
                    U.error(log, "Failed to send prepare response for transaction: " + tx, e);
                }
                finally {
                    // Will call super.onDone().
                    onComplete(res);
                }

                return true;
            }
            else {
                // Other thread is completing future. Wait for it to complete.
                try {
                    if (err != null)
                        get();
                }
                catch (IgniteInterruptedException e) {
                    onError(new IgniteCheckedException("Got interrupted while waiting for replies to be sent.", e));
                }
                catch (IgniteCheckedException ignored) {
                    // No-op, get() was just synchronization.
                }

                return false;
            }
        }
    }

    /**
     * @param res Response.
     * @throws IgniteCheckedException If failed to send response.
     */
    private void sendPrepareResponse(GridNearTxPrepareResponse res) throws IgniteCheckedException {
        if (!tx.nearNodeId().equals(cctx.localNodeId()))
            cctx.io().send(tx.nearNodeId(), res, tx.ioPolicy());
    }

    /**
     * @return Prepare response.
     */
    private GridNearTxPrepareResponse createPrepareResponse() {
        // Send reply back to originating near node.
        Throwable prepErr = err.get();

        GridNearTxPrepareResponse res = new GridNearTxPrepareResponse(
            tx.nearXidVersion(),
            tx.colocated() ? tx.xid() : tx.nearFutureId(),
            nearMiniId == null ? tx.xid() : nearMiniId,
            tx.xidVersion(),
            tx.writeVersion(),
            tx.invalidPartitions(),
            ret,
            prepErr);

        if (prepErr == null) {
            addDhtValues(res);

            GridCacheVersion min = tx.minVersion();

            res.completedVersions(cctx.tm().committedVersions(min), cctx.tm().rolledbackVersions(min));

            res.pending(localDhtPendingVersions(tx.writeEntries(), min));

            tx.implicitSingleResult(ret);
        }

        res.filterFailedKeys(filterFailedKeys);

        return res;
    }

    /**
     * @param res Response being sent.
     */
    private void addDhtValues(GridNearTxPrepareResponse res) {
        // Interceptor on near node needs old values to execute callbacks.
        if (!F.isEmpty(writes)) {
            for (IgniteTxEntry e : writes) {
                IgniteTxEntry txEntry = tx.entry(e.txKey());

                assert txEntry != null : "Missing tx entry for key [tx=" + tx + ", key=" + e.txKey() + ']';

                GridCacheContext cacheCtx = txEntry.context();

                while (true) {
                    try {
                        GridCacheEntryEx entry = txEntry.cached();

                        GridCacheVersion dhtVer = entry.version();

                        CacheObject val0 = entry.valueBytes();

                        if (val0 != null)
                            res.addOwnedValue(txEntry.txKey(), dhtVer, val0);

                        break;
                    }
                    catch (GridCacheEntryRemovedException ignored) {
                        // Retry.
                        txEntry.cached(cacheCtx.cache().entryEx(txEntry.key()));
                    }
                }
            }
        }

        for (Map.Entry<IgniteTxKey, GridCacheVersion> ver : dhtVerMap.entrySet()) {
            IgniteTxEntry txEntry = tx.entry(ver.getKey());

            if (res.hasOwnedValue(ver.getKey()))
                continue;

            GridCacheContext cacheCtx = txEntry.context();

            while (true) {
                try {
                    GridCacheEntryEx entry = txEntry.cached();

                    GridCacheVersion dhtVer = entry.version();

                    if (ver.getValue() == null || !ver.getValue().equals(dhtVer)) {
                        CacheObject val0 = entry.valueBytes();

                        res.addOwnedValue(txEntry.txKey(), dhtVer, val0);
                    }

                    break;
                }
                catch (GridCacheEntryRemovedException ignored) {
                    // Retry.
                    txEntry.cached(cacheCtx.cache().entryEx(txEntry.key()));
                }
            }
        }
    }

    /**
     * @param f Future.
     * @return {@code True} if mini-future.
     */
    private boolean isMini(IgniteInternalFuture<?> f) {
        return f.getClass().equals(MiniFuture.class);
    }

    /**
     * Completeness callback.
     *
     * @param res Response.
     * @return {@code True} if {@code done} flag was changed as a result of this call.
     */
<<<<<<< HEAD
    private boolean onComplete() {
        if (super.onDone(tx, err.get())) {
=======
    private boolean onComplete(@Nullable GridNearTxPrepareResponse res) {
        if (last || tx.isSystemInvalidate())
            tx.state(PREPARED);

        if (super.onDone(res, err.get())) {
>>>>>>> 4b4158f7
            // Don't forget to clean up.
            cctx.mvcc().removeFuture(this);

            return true;
        }

        return false;
    }

    /**
     * Completes this future.
     */
    public void complete() {
        onComplete(null);
    }

    /**
     * Initializes future.
     *
     * @param reads Read entries.
     * @param writes Write entries.
     * @param txNodes Transaction nodes mapping.
     */
    public void prepare(Iterable<IgniteTxEntry> reads, Iterable<IgniteTxEntry> writes,
        Map<UUID, Collection<UUID>> txNodes) {
        if (tx.empty()) {
            tx.setRollbackOnly();

            onDone((GridNearTxPrepareResponse)null);
        }

        this.reads = reads;
        this.writes = writes;
        this.txNodes = txNodes;

        readyLocks();

        mapIfLocked();
    }

    /**
     * @param backupId Backup node ID.
     * @return {@code True} if backup node receives last prepare request for this transaction.
     */
    private boolean lastBackup(UUID backupId) {
        return lastBackups != null && lastBackups.contains(backupId);
    }

    /**
     *
     */
    private void prepare0() {
        if (!mapped.compareAndSet(false, true))
            return;

        try {
            // We are holding transaction-level locks for entries here, so we can get next write version.
            onEntriesLocked();

            tx.writeVersion(cctx.versions().next(tx.topologyVersion()));

            {
                Map<UUID, GridDistributedTxMapping> futDhtMap = new HashMap<>();
                Map<UUID, GridDistributedTxMapping> futNearMap = new HashMap<>();

                boolean hasRemoteNodes = false;

                // Assign keys to primary nodes.
                if (!F.isEmpty(writes)) {
                    for (IgniteTxEntry write : writes)
                        hasRemoteNodes |= map(tx.entry(write.txKey()), futDhtMap, futNearMap);
                }

                if (!F.isEmpty(reads)) {
                    for (IgniteTxEntry read : reads)
                        hasRemoteNodes |= map(tx.entry(read.txKey()), futDhtMap, futNearMap);
                }

                tx.needsCompletedVersions(hasRemoteNodes);
            }

            if (isDone())
                return;

            if (last) {
                assert tx.transactionNodes() != null;

                // Create mini futures.
                for (GridDistributedTxMapping dhtMapping : tx.dhtMap().values()) {
                    assert !dhtMapping.empty();

                    ClusterNode n = dhtMapping.node();

                    assert !n.isLocal();

                    GridDistributedTxMapping nearMapping = tx.nearMap().get(n.id());

                    Collection<IgniteTxEntry> nearWrites = nearMapping == null ? null : nearMapping.writes();

                    Collection<IgniteTxEntry> dhtWrites = dhtMapping.writes();

                    if (F.isEmpty(dhtWrites) && F.isEmpty(nearWrites))
                        continue;

                    MiniFuture fut = new MiniFuture(n.id(), dhtMapping, nearMapping);

                    add(fut); // Append new future.

                    assert txNodes != null;

                    GridDhtTxPrepareRequest req = new GridDhtTxPrepareRequest(
                        futId,
                        fut.futureId(),
                        tx.topologyVersion(),
                        tx,
                        dhtWrites,
                        nearWrites,
                        txNodes,
                        tx.nearXidVersion(),
                        true,
                        tx.onePhaseCommit(),
                        tx.subjectId(),
                        tx.taskNameHash());

                    int idx = 0;

                    for (IgniteTxEntry entry : dhtWrites) {
                        try {
                            GridDhtCacheEntry cached = (GridDhtCacheEntry)entry.cached();

                            GridCacheContext<?, ?> cacheCtx = cached.context();

                            if (entry.explicitVersion() == null) {
                                GridCacheMvccCandidate added = cached.candidate(version());

                                assert added == null || added.dhtLocal() :
                                    "Got non-dht-local candidate for prepare future " +
                                        "[added=" + added + ", entry=" + entry + ']';

                                if (added != null && added.ownerVersion() != null)
                                    req.owned(entry.txKey(), added.ownerVersion());
                            }

                            // Do not invalidate near entry on originating transaction node.
                            req.invalidateNearEntry(idx, !tx.nearNodeId().equals(n.id()) &&
                                cached.readerId(n.id()) != null);

                            if (cached.isNewLocked()) {
                                List<ClusterNode> owners = cacheCtx.topology().owners(cached.partition(),
                                    tx != null ? tx.topologyVersion() : cacheCtx.affinity().affinityTopologyVersion());

                                // Do not preload if local node is partition owner.
                                if (!owners.contains(cctx.localNode()))
                                    req.markKeyForPreload(idx);
                            }

                            break;
                        }
                        catch (GridCacheEntryRemovedException ignore) {
                            assert false : "Got removed exception on entry with dht local candidate: " + entry;
                        }

                        idx++;
                    }

                    if (!F.isEmpty(nearWrites)) {
                        for (IgniteTxEntry entry : nearWrites) {
                            try {
                                if (entry.explicitVersion() == null) {
                                    GridCacheMvccCandidate added = entry.cached().candidate(version());

                                    assert added != null : "Missing candidate for cache entry:" + entry;
                                    assert added.dhtLocal();

                                    if (added.ownerVersion() != null)
                                        req.owned(entry.txKey(), added.ownerVersion());
                                }

                                break;
                            }
                            catch (GridCacheEntryRemovedException ignore) {
                                assert false : "Got removed exception on entry with dht local candidate: " + entry;
                            }
                        }
                    }

                    assert req.transactionNodes() != null;

                    //noinspection TryWithIdenticalCatches
                    try {
                        cctx.io().send(n, req, tx.ioPolicy());
                    }
                    catch (ClusterTopologyCheckedException e) {
                        fut.onResult(e);
                    }
                    catch (IgniteCheckedException e) {
                        fut.onResult(e);
                    }
                }

                for (GridDistributedTxMapping nearMapping : tx.nearMap().values()) {
                    if (!tx.dhtMap().containsKey(nearMapping.node().id())) {
                        assert nearMapping.writes() != null;

                        MiniFuture fut = new MiniFuture(nearMapping.node().id(), null, nearMapping);

                        add(fut); // Append new future.

                        GridDhtTxPrepareRequest req = new GridDhtTxPrepareRequest(
                            futId,
                            fut.futureId(),
                            tx.topologyVersion(),
                            tx,
                            null,
                            nearMapping.writes(),
                            tx.transactionNodes(),
                            tx.nearXidVersion(),
                            true,
                            tx.onePhaseCommit(),
                            tx.subjectId(),
                            tx.taskNameHash());

                        for (IgniteTxEntry entry : nearMapping.writes()) {
                            try {
                                if (entry.explicitVersion() == null) {
                                    GridCacheMvccCandidate added = entry.cached().candidate(version());

                                    assert added == null || added.dhtLocal() : "Got non-dht-local candidate for prepare future" +
                                        "[added=" + added + ", entry=" + entry + ']';

                                    if (added != null && added.ownerVersion() != null)
                                        req.owned(entry.txKey(), added.ownerVersion());
                                }

                                break;
                            }
                            catch (GridCacheEntryRemovedException ignore) {
                                assert false : "Got removed exception on entry with dht local candidate: " + entry;
                            }
                        }

                        assert req.transactionNodes() != null;

                        //noinspection TryWithIdenticalCatches
                        try {
                            cctx.io().send(nearMapping.node(), req, tx.system() ? UTILITY_CACHE_POOL : SYSTEM_POOL);
                        }
                        catch (ClusterTopologyCheckedException e) {
                            fut.onResult(e);
                        }
                        catch (IgniteCheckedException e) {
                            fut.onResult(e);
                        }
                    }
                }
            }
        }
        finally {
            markInitialized();
        }
    }

    /**
     * @param entry Transaction entry.
     * @param futDhtMap DHT mapping.
     * @param futNearMap Near mapping.
     * @return {@code True} if mapped.
     */
    private boolean map(
        IgniteTxEntry entry,
        Map<UUID, GridDistributedTxMapping> futDhtMap,
        Map<UUID, GridDistributedTxMapping> futNearMap) {
        if (entry.cached().isLocal())
            return false;

        GridDhtCacheEntry cached = (GridDhtCacheEntry)entry.cached();

        GridCacheContext cacheCtx = entry.context();

        GridDhtCacheAdapter<?, ?> dht = cacheCtx.isNear() ? cacheCtx.near().dht() : cacheCtx.dht();

        ExpiryPolicy expiry = cacheCtx.expiryForTxEntry(entry);

        if (expiry != null && (entry.op() == READ || entry.op() == NOOP)) {
            entry.op(NOOP);

            entry.ttl(CU.toTtl(expiry.getExpiryForAccess()));
        }

        boolean ret;

        while (true) {
            try {
                Collection<ClusterNode> dhtNodes = dht.topology().nodes(cached.partition(), tx.topologyVersion());

                if (log.isDebugEnabled())
                    log.debug("Mapping entry to DHT nodes [nodes=" + U.toShortString(dhtNodes) +
                        ", entry=" + entry + ']');

                Collection<UUID> readers = cached.readers();

                Collection<ClusterNode> nearNodes = null;

                if (!F.isEmpty(readers)) {
                    nearNodes = cctx.discovery().nodes(readers, F0.not(F.idForNodeId(tx.nearNodeId())));

                    if (log.isDebugEnabled())
                        log.debug("Mapping entry to near nodes [nodes=" + U.toShortString(nearNodes) +
                            ", entry=" + entry + ']');
                }
                else if (log.isDebugEnabled())
                    log.debug("Entry has no near readers: " + entry);

                // Exclude local node.
                ret = map(entry, F.view(dhtNodes, F.remoteNodes(cctx.localNodeId())), dhtMap, futDhtMap);

                // Exclude DHT nodes.
                ret |= map(entry, F.view(nearNodes, F0.notIn(dhtNodes)), nearMap, futNearMap);

                break;
            }
            catch (GridCacheEntryRemovedException ignore) {
                cached = dht.entryExx(entry.key());

                entry.cached(cached);
            }
        }

        return ret;
    }

    /**
     * @param entry Entry.
     * @param nodes Nodes.
     * @param globalMap Map.
     * @param locMap Exclude map.
     * @return {@code True} if mapped.
     */
    private boolean map(IgniteTxEntry entry, Iterable<ClusterNode> nodes,
        Map<UUID, GridDistributedTxMapping> globalMap, Map<UUID, GridDistributedTxMapping> locMap) {
        boolean ret = false;

        if (nodes != null) {
            for (ClusterNode n : nodes) {
                GridDistributedTxMapping global = globalMap.get(n.id());

                if (global == null)
                    globalMap.put(n.id(), global = new GridDistributedTxMapping(n));

                global.add(entry);

                GridDistributedTxMapping loc = locMap.get(n.id());

                if (loc == null)
                    locMap.put(n.id(), loc = new GridDistributedTxMapping(n));

                loc.add(entry);

                ret = true;
            }
        }

        return ret;
    }

    /**
     * Collects versions of pending candidates versions less than base.
     *
     * @param entries Tx entries to process.
     * @param baseVer Base version.
     * @return Collection of pending candidates versions.
     */
    private Collection<GridCacheVersion> localDhtPendingVersions(Iterable<IgniteTxEntry> entries,
        GridCacheVersion baseVer) {
        Collection<GridCacheVersion> lessPending = new GridLeanSet<>(5);

        for (IgniteTxEntry entry : entries) {
            try {
                for (GridCacheMvccCandidate cand : entry.cached().localCandidates()) {
                    if (cand.version().isLess(baseVer))
                        lessPending.add(cand.version());
                }
            }
            catch (GridCacheEntryRemovedException ignored) {
                // No-op, no candidates.
            }
        }

        return lessPending;
    }

    /** {@inheritDoc} */
    @Override public String toString() {
        return S.toString(GridDhtTxPrepareFuture.class, this, "xid", tx.xidVersion(), "super", super.toString());
    }

    /**
     * Mini-future for get operations. Mini-futures are only waiting on a single
     * node as opposed to multiple nodes.
     */
    private class MiniFuture extends GridFutureAdapter<IgniteInternalTx> {
        /** */
        private static final long serialVersionUID = 0L;

        /** */
        private final IgniteUuid futId = IgniteUuid.randomUuid();

        /** Node ID. */
        private UUID nodeId;

        /** DHT mapping. */
        @GridToStringInclude
        private GridDistributedTxMapping dhtMapping;

        /** Near mapping. */
        @GridToStringInclude
        private GridDistributedTxMapping nearMapping;

        /**
         * @param nodeId Node ID.
         * @param dhtMapping Mapping.
         * @param nearMapping nearMapping.
         */
        MiniFuture(
            UUID nodeId,
            GridDistributedTxMapping dhtMapping,
            GridDistributedTxMapping nearMapping
        ) {
            assert dhtMapping == null || nearMapping == null || dhtMapping.node().equals(nearMapping.node());

            this.nodeId = nodeId;
            this.dhtMapping = dhtMapping;
            this.nearMapping = nearMapping;
        }

        /**
         * @return Future ID.
         */
        IgniteUuid futureId() {
            return futId;
        }

        /**
         * @return Node ID.
         */
        public ClusterNode node() {
            return dhtMapping != null ? dhtMapping.node() : nearMapping.node();
        }

        /**
         * @param e Error.
         */
        void onResult(Throwable e) {
            if (log.isDebugEnabled())
                log.debug("Failed to get future result [fut=" + this + ", err=" + e + ']');

            // Fail.
            onDone(e);
        }

        /**
         * @param e Node failure.
         */
        void onResult(ClusterTopologyCheckedException e) {
            if (log.isDebugEnabled())
                log.debug("Remote node left grid while sending or waiting for reply (will ignore): " + this);

            if (tx != null)
                tx.removeMapping(nodeId);

            onDone(tx);
        }

        /**
         * @param res Result callback.
         */
        void onResult(GridDhtTxPrepareResponse res) {
            if (res.error() != null)
                // Fail the whole compound future.
                onError(res.error());
            else {
                // Process evicted readers (no need to remap).
                if (nearMapping != null && !F.isEmpty(res.nearEvicted())) {
                    for (IgniteTxEntry entry : nearMapping.entries()) {
                        if (res.nearEvicted().contains(entry.txKey())) {
                            while (true) {
                                try {
                                    GridDhtCacheEntry cached = (GridDhtCacheEntry)entry.cached();

                                    cached.removeReader(nearMapping.node().id(), res.messageId());

                                    break;
                                }
                                catch (GridCacheEntryRemovedException ignore) {
                                    GridCacheEntryEx e = entry.context().cache().peekEx(entry.key());

                                    if (e == null)
                                        break;

                                    entry.cached(e);
                                }
                            }
                        }
                    }

                    nearMapping.evictReaders(res.nearEvicted());
                }

                // Process invalid partitions (no need to remap).
                if (!F.isEmpty(res.invalidPartitions())) {
                    for (Iterator<IgniteTxEntry> it = dhtMapping.entries().iterator(); it.hasNext();) {
                        IgniteTxEntry entry  = it.next();

                        if (res.invalidPartitions().contains(entry.cached().partition())) {
                            it.remove();

                            if (log.isDebugEnabled())
                                log.debug("Removed mapping for entry from dht mapping [key=" + entry.key() +
                                    ", tx=" + tx + ", dhtMapping=" + dhtMapping + ']');
                        }
                    }

                    if (dhtMapping.empty()) {
                        dhtMap.remove(nodeId);

                        if (log.isDebugEnabled())
                            log.debug("Removed mapping for node entirely because all partitions are invalid [nodeId=" +
                                nodeId + ", tx=" + tx + ']');
                    }
                }

                AffinityTopologyVersion topVer = tx.topologyVersion();

                boolean rec = cctx.gridEvents().isRecordable(EVT_CACHE_REBALANCE_OBJECT_LOADED);

                for (GridCacheEntryInfo info : res.preloadEntries()) {
                    GridCacheContext<?, ?> cacheCtx = cctx.cacheContext(info.cacheId());

                    while (true) {
                        GridCacheEntryEx entry = cacheCtx.cache().entryEx(info.key());

                        GridDrType drType = cacheCtx.isDrEnabled() ? GridDrType.DR_PRELOAD : GridDrType.DR_NONE;

                        try {
                            if (entry.initialValue(info.value(), info.version(),
                                info.ttl(), info.expireTime(), true, topVer, drType)) {
                                if (rec && !entry.isInternal())
                                    cacheCtx.events().addEvent(entry.partition(), entry.key(), cctx.localNodeId(),
                                        (IgniteUuid)null, null, EVT_CACHE_REBALANCE_OBJECT_LOADED, info.value(), true, null,
                                        false, null, null, null);

                                if (retVal && !invoke)
                                    ret.value(cacheCtx, info.value());
                            }

                            break;
                        }
                        catch (IgniteCheckedException e) {
                            // Fail the whole thing.
                            onDone(e);

                            return;
                        }
                        catch (GridCacheEntryRemovedException ignore) {
                            if (log.isDebugEnabled())
                                log.debug("Failed to set entry initial value (entry is obsolete, " +
                                    "will retry): " + entry);
                        }
                    }
                }

                // Finish mini future.
                onDone(tx);
            }
        }

        /** {@inheritDoc} */
        @Override public String toString() {
            return S.toString(MiniFuture.class, this, "done", isDone(), "cancelled", isCancelled(), "err", error());
        }
    }
}<|MERGE_RESOLUTION|>--- conflicted
+++ resolved
@@ -683,16 +683,8 @@
      * @param res Response.
      * @return {@code True} if {@code done} flag was changed as a result of this call.
      */
-<<<<<<< HEAD
-    private boolean onComplete() {
-        if (super.onDone(tx, err.get())) {
-=======
     private boolean onComplete(@Nullable GridNearTxPrepareResponse res) {
-        if (last || tx.isSystemInvalidate())
-            tx.state(PREPARED);
-
         if (super.onDone(res, err.get())) {
->>>>>>> 4b4158f7
             // Don't forget to clean up.
             cctx.mvcc().removeFuture(this);
 
