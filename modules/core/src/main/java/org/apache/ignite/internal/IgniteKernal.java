--- conflicted
+++ resolved
@@ -77,11 +77,6 @@
 import org.apache.ignite.plugin.*;
 import org.apache.ignite.plugin.security.*;
 import org.apache.ignite.spi.*;
-<<<<<<< HEAD
-import org.apache.ignite.spi.securesession.noop.*;
-=======
-import org.apache.ignite.spi.authentication.*;
->>>>>>> a4f9375f
 import org.jetbrains.annotations.*;
 
 import javax.management.*;
@@ -1173,32 +1168,6 @@
     }
 
     /**
-<<<<<<< HEAD
-     * Warns user about unsupported features which was configured in OS edition.
-     *
-     * @param cfg Grid configuration.
-     */
-    private void warnNotSupportedFeaturesForOs(IgniteConfiguration cfg) {
-        Collection<String> msgs = new ArrayList<>();
-
-        if (!F.isEmpty(cfg.getSegmentationResolvers()))
-            msgs.add("Network segmentation detection.");
-
-        if (!F.isEmpty(msgs)) {
-            U.quietAndInfo(log, "The following features are not supported in open source edition, " +
-                "related configuration settings will be ignored " +
-                "(consider downloading enterprise edition from http://www.gridgain.com):");
-
-            for (String s : msgs)
-                U.quietAndInfo(log, "  ^-- " + s);
-
-            U.quietAndInfo(log, "");
-        }
-    }
-
-    /**
-=======
->>>>>>> a4f9375f
      * Creates attributes map and fills it in.
      *
      * @param cfg Grid configuration.
@@ -1341,8 +1310,6 @@
         addAttributes(attrs, cfg.getCheckpointSpi());
         addAttributes(attrs, cfg.getLoadBalancingSpi());
         addAttributes(attrs, cfg.getDeploymentSpi());
-
-
 
         // Set user attributes for this node.
         if (cfg.getUserAttributes() != null) {
