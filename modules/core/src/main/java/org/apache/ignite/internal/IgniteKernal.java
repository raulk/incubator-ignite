--- conflicted
+++ resolved
@@ -701,11 +701,7 @@
             // Starts lifecycle aware components.
             U.startLifecycleAware(lifecycleAwares(cfg));
 
-<<<<<<< HEAD
-            addHelper(IGFS_HELPER.create(F.isEmpty(cfg.getIgfsConfiguration())));
-=======
-            addHelper(ctx, IGFS_HELPER.create(F.isEmpty(cfg.getFileSystemConfiguration())));
->>>>>>> 49af1cf2
+            addHelper(IGFS_HELPER.create(F.isEmpty(cfg.getFileSystemConfiguration())));
 
             startProcessor(new IgnitePluginProcessor(ctx, cfg));
 
@@ -744,7 +740,6 @@
 
             // Start processors before discovery manager, so they will
             // be able to start receiving messages once discovery completes.
-<<<<<<< HEAD
             startProcessor(new GridClockSyncProcessor(ctx));
             startProcessor(new GridAffinityProcessor(ctx));
             startProcessor(createComponent(GridSegmentationProcessor.class, ctx));
@@ -758,27 +753,9 @@
             startProcessor(new GridRestProcessor(ctx));
             startProcessor(new GridDataLoaderProcessor(ctx));
             startProcessor(new GridStreamProcessor(ctx));
-            startProcessor((GridProcessor) IGFS.create(ctx, F.isEmpty(cfg.getIgfsConfiguration())));
+            startProcessor((GridProcessor) IGFS.create(ctx, F.isEmpty(cfg.getFileSystemConfiguration())));
             startProcessor(new GridContinuousProcessor(ctx));
             startProcessor((GridProcessor)(cfg.isPeerClassLoadingEnabled() ?
-=======
-            startProcessor(ctx, new GridClockSyncProcessor(ctx), attrs);
-            startProcessor(ctx, new GridAffinityProcessor(ctx), attrs);
-            startProcessor(ctx, createComponent(GridSegmentationProcessor.class, ctx), attrs);
-            startProcessor(ctx, createComponent(GridPortableProcessor.class, ctx), attrs);
-            startProcessor(ctx, new GridQueryProcessor(ctx), attrs);
-            startProcessor(ctx, new GridCacheProcessor(ctx), attrs);
-            startProcessor(ctx, new GridTaskSessionProcessor(ctx), attrs);
-            startProcessor(ctx, new GridJobProcessor(ctx), attrs);
-            startProcessor(ctx, new GridTaskProcessor(ctx), attrs);
-            startProcessor(ctx, (GridProcessor)SCHEDULE.createOptional(ctx), attrs);
-            startProcessor(ctx, new GridRestProcessor(ctx), attrs);
-            startProcessor(ctx, new GridDataLoaderProcessor(ctx), attrs);
-            startProcessor(ctx, new GridStreamProcessor(ctx), attrs);
-            startProcessor(ctx, (GridProcessor) IGFS.create(ctx, F.isEmpty(cfg.getFileSystemConfiguration())), attrs);
-            startProcessor(ctx, new GridContinuousProcessor(ctx), attrs);
-            startProcessor(ctx, (GridProcessor)(cfg.isPeerClassLoadingEnabled() ?
->>>>>>> 49af1cf2
                 IgniteComponentType.HADOOP.create(ctx, true): // No-op when peer class loading is enabled.
                 IgniteComponentType.HADOOP.createIfInClassPath(ctx, cfg.getHadoopConfiguration() != null)));
             startProcessor(new GridServiceProcessor(ctx));
