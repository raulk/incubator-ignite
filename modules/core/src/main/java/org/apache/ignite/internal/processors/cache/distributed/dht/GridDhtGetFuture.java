/*
 * Licensed to the Apache Software Foundation (ASF) under one or more
 * contributor license agreements.  See the NOTICE file distributed with
 * this work for additional information regarding copyright ownership.
 * The ASF licenses this file to You under the Apache License, Version 2.0
 * (the "License"); you may not use this file except in compliance with
 * the License.  You may obtain a copy of the License at
 *
 *      http://www.apache.org/licenses/LICENSE-2.0
 *
 * Unless required by applicable law or agreed to in writing, software
 * distributed under the License is distributed on an "AS IS" BASIS,
 * WITHOUT WARRANTIES OR CONDITIONS OF ANY KIND, either express or implied.
 * See the License for the specific language governing permissions and
 * limitations under the License.
 */

package org.apache.ignite.internal.processors.cache.distributed.dht;

import org.apache.ignite.*;
import org.apache.ignite.internal.*;
import org.apache.ignite.internal.processors.cache.*;
import org.apache.ignite.internal.processors.cache.transactions.*;
import org.apache.ignite.internal.processors.cache.version.*;
import org.apache.ignite.internal.util.*;
import org.apache.ignite.internal.util.future.*;
import org.apache.ignite.internal.util.lang.*;
import org.apache.ignite.internal.util.typedef.*;
import org.apache.ignite.internal.util.typedef.internal.*;
import org.apache.ignite.lang.*;
import org.jetbrains.annotations.*;

import java.util.*;
import java.util.concurrent.atomic.*;

/**
 *
 */
<<<<<<< HEAD
public final class GridDhtGetFuture<K, V> extends GridCompoundIdentityFuture<Collection<GridCacheEntryInfo>>
    implements GridDhtFuture<Collection<GridCacheEntryInfo>> {
=======
public final class GridDhtGetFuture<K, V> extends GridCompoundIdentityFuture<Collection<GridCacheEntryInfo<K, V>>>
    implements GridDhtFuture<Collection<GridCacheEntryInfo<K, V>>> {
    /** */
    private static final long serialVersionUID = 0L;

>>>>>>> 697d1999
    /** Logger reference. */
    private static final AtomicReference<IgniteLogger> logRef = new AtomicReference<>();

    /** Logger. */
    private static IgniteLogger log;

    /** Message ID. */
    private long msgId;

    /** */
    private UUID reader;

    /** Reload flag. */
    private boolean reload;

    /** Read through flag. */
    private boolean readThrough;

    /** Context. */
    private GridCacheContext<K, V> cctx;

    /** Keys. */
    private LinkedHashMap<KeyCacheObject, Boolean> keys;

    /** Reserved partitions. */
    private Collection<GridDhtLocalPartition> parts = new GridLeanSet<>(5);

    /** Future ID. */
    private IgniteUuid futId;

    /** Version. */
    private GridCacheVersion ver;

    /** Topology version .*/
    private long topVer;

    /** Transaction. */
    private IgniteTxLocalEx tx;

    /** Retries because ownership changed. */
    private Collection<Integer> retries = new GridLeanSet<>();

    /** Subject ID. */
    private UUID subjId;

    /** Task name. */
    private int taskNameHash;

    /** Expiry policy. */
    private IgniteCacheExpiryPolicy expiryPlc;

    /** Skip values flag. */
    private boolean skipVals;

    /**
     * @param cctx Context.
     * @param msgId Message ID.
     * @param reader Reader.
     * @param keys Keys.
     * @param readThrough Read through flag.
     * @param reload Reload flag.
     * @param tx Transaction.
     * @param topVer Topology version.
     * @param subjId Subject ID.
     * @param taskNameHash Task name hash code.
     * @param expiryPlc Expiry policy.
     * @param skipVals Skip values flag.
     */
    public GridDhtGetFuture(
        GridCacheContext<K, V> cctx,
        long msgId,
        UUID reader,
        LinkedHashMap<KeyCacheObject, Boolean> keys,
        boolean readThrough,
        boolean reload,
        @Nullable IgniteTxLocalEx tx,
        long topVer,
        @Nullable UUID subjId,
        int taskNameHash,
        @Nullable IgniteCacheExpiryPolicy expiryPlc,
        boolean skipVals
    ) {
        super(cctx.kernalContext(), CU.<GridCacheEntryInfo>collectionsReducer());

        assert reader != null;
        assert !F.isEmpty(keys);

        this.reader = reader;
        this.cctx = cctx;
        this.msgId = msgId;
        this.keys = keys;
        this.readThrough = readThrough;
        this.reload = reload;
        this.tx = tx;
        this.topVer = topVer;
        this.subjId = subjId;
        this.taskNameHash = taskNameHash;
        this.expiryPlc = expiryPlc;
        this.skipVals = skipVals;

        futId = IgniteUuid.randomUuid();

        ver = tx == null ? cctx.versions().next() : tx.xidVersion();

        if (log == null)
            log = U.logger(cctx.kernalContext(), logRef, GridDhtGetFuture.class);
    }

    /**
     * Initializes future.
     */
    void init() {
        map(keys);

        markInitialized();
    }

    /** {@inheritDoc} */
    @Override public Collection<Integer> invalidPartitions() {
        return retries;
    }

    /**
     * @return Future ID.
     */
    public IgniteUuid futureId() {
        return futId;
    }

    /**
     * @return Future version.
     */
    public GridCacheVersion version() {
        return ver;
    }

    /** {@inheritDoc} */
    @Override public boolean onDone(Collection<GridCacheEntryInfo> res, Throwable err) {
        if (super.onDone(res, err)) {
            // Release all partitions reserved by this future.
            for (GridDhtLocalPartition part : parts)
                part.release();

            return true;
        }

        return false;
    }

    /**
     * @param keys Keys.
     */
    private void map(final LinkedHashMap<KeyCacheObject, Boolean> keys) {
        GridDhtFuture<Object> fut = cctx.dht().dhtPreloader().request(keys.keySet(), topVer);

        if (!F.isEmpty(fut.invalidPartitions()))
            retries.addAll(fut.invalidPartitions());

        add(new GridEmbeddedFuture<>(
            new IgniteBiClosure<Object, Exception, Collection<GridCacheEntryInfo>>() {
                @Override public Collection<GridCacheEntryInfo> apply(Object o, Exception e) {
                    if (e != null) { // Check error first.
                        if (log.isDebugEnabled())
                            log.debug("Failed to request keys from preloader [keys=" + keys + ", err=" + e + ']');

                        onDone(e);
                    }

                    LinkedHashMap<KeyCacheObject, Boolean> mappedKeys = U.newLinkedHashMap(keys.size());

                    // Assign keys to primary nodes.
                    for (Map.Entry<KeyCacheObject, Boolean> key : keys.entrySet()) {
                        int part = cctx.affinity().partition(key.getKey());

                        if (!retries.contains(part)) {
                            if (!map(key.getKey(), parts))
                                retries.add(part);
                            else
                                mappedKeys.put(key.getKey(), key.getValue());
                        }
                    }

                    // Add new future.
                    add(getAsync(mappedKeys));

                    // Finish this one.
                    return Collections.emptyList();
                }
            },
            fut));
    }

    /**
     * @param key Key.
     * @param parts Parts to map.
     * @return {@code True} if mapped.
     */
    private boolean map(KeyCacheObject key, Collection<GridDhtLocalPartition> parts) {
        GridDhtLocalPartition part = topVer > 0 ?
            cache().topology().localPartition(cctx.affinity().partition(key), topVer, true) :
            cache().topology().localPartition(key, false);

        if (part == null)
            return false;

        if (!parts.contains(part)) {
            // By reserving, we make sure that partition won't be unloaded while processed.
            if (part.reserve()) {
                parts.add(part);

                return true;
            }
            else
                return false;
        }
        else
            return true;
    }

    /**
     * @param keys Keys to get.
     * @return Future for local get.
     */
    @SuppressWarnings( {"unchecked", "IfMayBeConditional"})
    private IgniteInternalFuture<Collection<GridCacheEntryInfo>> getAsync(
        final LinkedHashMap<KeyCacheObject, Boolean> keys)
    {
        if (F.isEmpty(keys))
            return new GridFinishedFuture<Collection<GridCacheEntryInfo>>(
                Collections.<GridCacheEntryInfo>emptyList());

        final Collection<GridCacheEntryInfo> infos = new LinkedList<>();

        String taskName0 = cctx.kernalContext().job().currentTaskName();

        if (taskName0 == null)
            taskName0 = cctx.kernalContext().task().resolveTaskName(taskNameHash);

        final String taskName = taskName0;

        GridCompoundFuture<Boolean, Boolean> txFut = null;

        for (Map.Entry<KeyCacheObject, Boolean> k : keys.entrySet()) {
            while (true) {
                GridDhtCacheEntry e = cache().entryExx(k.getKey(), topVer);

                try {
                    GridCacheEntryInfo info = e.info();

                    // If entry is obsolete.
                    if (info == null)
                        continue;

                    // Register reader. If there are active transactions for this entry,
                    // then will wait for their completion before proceeding.
                    // TODO: GG-4003:
                    // TODO: What if any transaction we wait for actually removes this entry?
                    // TODO: In this case seems like we will be stuck with untracked near entry.
                    // TODO: To fix, check that reader is contained in the list of readers once
                    // TODO: again after the returned future completes - if not, try again.
                    // TODO: Also, why is info read before transactions are complete, and not after?
                    IgniteInternalFuture<Boolean> f = (!e.deleted() && k.getValue() && !skipVals) ?
                        e.addReader(reader, msgId, topVer) : null;

                    if (f != null) {
                        if (txFut == null)
                            txFut = new GridCompoundFuture<>(CU.boolReducer());

                        txFut.add(f);
                    }

                    infos.add(info);

                    break;
                }
                catch (GridCacheEntryRemovedException ignore) {
                    if (log.isDebugEnabled())
                        log.debug("Got removed entry when getting a DHT value: " + e);
                }
                finally {
                    cctx.evicts().touch(e, topVer);
                }
            }
        }

        if (txFut != null)
            txFut.markInitialized();

        IgniteInternalFuture<Map<KeyCacheObject, CacheObject>> fut;

        if (txFut == null || txFut.isDone()) {
            if (reload && cctx.readThrough() && cctx.store().configured()) {
                fut = cache().reloadAllAsync0(keys.keySet(),
                    true,
                    skipVals,
                    subjId,
                    taskName);
            }
            else {
                if (tx == null) {
                    fut = cache().getDhtAllAsync(keys.keySet(),
                        readThrough,
                        subjId,
                        taskName,
                        expiryPlc,
                        skipVals);
                }
                else {
                    fut = tx.getAllAsync(cctx,
                        keys.keySet(),
                        null,
                        /*deserialize portable*/false,
                        skipVals,
                        /*keep cache objects*/true);
                }
            }
        }
        else {
            // If we are here, then there were active transactions for some entries
            // when we were adding the reader. In that case we must wait for those
            // transactions to complete.
            fut = new GridEmbeddedFuture<>(
                txFut,
                new C2<Boolean, Exception, IgniteInternalFuture<Map<KeyCacheObject, CacheObject>>>() {
                    @Override public IgniteInternalFuture<Map<KeyCacheObject, CacheObject>> apply(Boolean b, Exception e) {
                        if (e != null)
                            throw new GridClosureException(e);

                        if (reload && cctx.readThrough() && cctx.store().configured()) {
                            return cache().reloadAllAsync0(keys.keySet(),
                                true,
                                skipVals,
                                subjId,
                                taskName);
                        }
                        else {
                            if (tx == null) {
                                return cache().getDhtAllAsync(keys.keySet(),
                                    readThrough,
                                    subjId,
                                    taskName,
                                    expiryPlc, skipVals);
                            }
                            else {
                                return tx.getAllAsync(cctx,
                                    keys.keySet(),
                                    null,
                                    /*deserialize portable*/false,
                                    skipVals,
                                    /*keep cache objects*/true);
                            }
                        }
                    }
                }
            );
        }

        return new GridEmbeddedFuture<>(
            new C2<Map<KeyCacheObject, CacheObject>, Exception, Collection<GridCacheEntryInfo>>() {
                @Override public Collection<GridCacheEntryInfo> apply(Map<KeyCacheObject, CacheObject> map, Exception e) {
                    if (e != null) {
                        onDone(e);

                        return Collections.emptyList();
                    }
                    else {
                        for (Iterator<GridCacheEntryInfo> it = infos.iterator(); it.hasNext();) {
                            GridCacheEntryInfo info = it.next();

                            Object v = map.get(info.key());

                            if (v == null)
                                it.remove();
                            else if (!skipVals)
                                info.value((CacheObject)v);
                        }

                        return infos;
                    }
                }
            },
            fut);
    }

    /**
     * @return DHT cache.
     */
    private GridDhtCacheAdapter<K, V> cache() {
        return (GridDhtCacheAdapter<K, V>)cctx.cache();
    }
}<|MERGE_RESOLUTION|>--- conflicted
+++ resolved
@@ -36,16 +36,11 @@
 /**
  *
  */
-<<<<<<< HEAD
 public final class GridDhtGetFuture<K, V> extends GridCompoundIdentityFuture<Collection<GridCacheEntryInfo>>
     implements GridDhtFuture<Collection<GridCacheEntryInfo>> {
-=======
-public final class GridDhtGetFuture<K, V> extends GridCompoundIdentityFuture<Collection<GridCacheEntryInfo<K, V>>>
-    implements GridDhtFuture<Collection<GridCacheEntryInfo<K, V>>> {
     /** */
     private static final long serialVersionUID = 0L;
 
->>>>>>> 697d1999
     /** Logger reference. */
     private static final AtomicReference<IgniteLogger> logRef = new AtomicReference<>();
 
