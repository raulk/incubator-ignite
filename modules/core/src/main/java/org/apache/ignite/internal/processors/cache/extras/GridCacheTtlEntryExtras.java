--- conflicted
+++ resolved
@@ -48,13 +48,8 @@
     }
 
     /** {@inheritDoc} */
-<<<<<<< HEAD
-    @Override public GridCacheEntryExtras attributesData(GridLeanMap<String, Object> attrData) {
-        return attrData != null ? new GridCacheAttributesTtlEntryExtras(attrData, ttl, expireTime) : this;
-=======
-    @Override public GridCacheEntryExtras<K> attributesData(GridLeanMap<UUID, Object> attrData) {
+    @Override public GridCacheEntryExtras attributesData(GridLeanMap<UUID, Object> attrData) {
         return attrData != null ? new GridCacheAttributesTtlEntryExtras<K>(attrData, ttl, expireTime) : this;
->>>>>>> 697d1999
     }
 
     /** {@inheritDoc} */
