/*
 * Licensed to the Apache Software Foundation (ASF) under one or more
 * contributor license agreements.  See the NOTICE file distributed with
 * this work for additional information regarding copyright ownership.
 * The ASF licenses this file to You under the Apache License, Version 2.0
 * (the "License"); you may not use this file except in compliance with
 * the License.  You may obtain a copy of the License at
 *
 *      http://www.apache.org/licenses/LICENSE-2.0
 *
 * Unless required by applicable law or agreed to in writing, software
 * distributed under the License is distributed on an "AS IS" BASIS,
 * WITHOUT WARRANTIES OR CONDITIONS OF ANY KIND, either express or implied.
 * See the License for the specific language governing permissions and
 * limitations under the License.
 */

package org.apache.ignite.internal.processors.cache;

import org.apache.ignite.*;
import org.apache.ignite.cache.*;
import org.apache.ignite.cache.affinity.*;
import org.apache.ignite.cache.affinity.fair.*;
import org.apache.ignite.cache.affinity.rendezvous.*;
import org.apache.ignite.cache.store.*;
import org.apache.ignite.cluster.*;
import org.apache.ignite.configuration.*;
import org.apache.ignite.events.*;
import org.apache.ignite.internal.*;
import org.apache.ignite.internal.managers.discovery.*;
import org.apache.ignite.internal.processors.*;
import org.apache.ignite.internal.processors.affinity.*;
import org.apache.ignite.internal.processors.cache.datastructures.*;
import org.apache.ignite.internal.processors.cache.distributed.dht.*;
import org.apache.ignite.internal.processors.cache.distributed.dht.atomic.*;
import org.apache.ignite.internal.processors.cache.distributed.dht.colocated.*;
import org.apache.ignite.internal.processors.cache.distributed.near.*;
import org.apache.ignite.internal.processors.cache.dr.*;
import org.apache.ignite.internal.processors.cache.jta.*;
import org.apache.ignite.internal.processors.cache.local.*;
import org.apache.ignite.internal.processors.cache.local.atomic.*;
import org.apache.ignite.internal.processors.cache.query.*;
import org.apache.ignite.internal.processors.cache.query.continuous.*;
import org.apache.ignite.internal.processors.cache.store.*;
import org.apache.ignite.internal.processors.cache.transactions.*;
import org.apache.ignite.internal.processors.cache.version.*;
import org.apache.ignite.internal.processors.plugin.*;
import org.apache.ignite.internal.processors.query.*;
import org.apache.ignite.internal.util.*;
import org.apache.ignite.internal.util.future.*;
import org.apache.ignite.internal.util.tostring.*;
import org.apache.ignite.internal.util.typedef.*;
import org.apache.ignite.internal.util.typedef.internal.*;
import org.apache.ignite.lang.*;
import org.apache.ignite.lifecycle.*;
import org.apache.ignite.marshaller.*;
import org.apache.ignite.marshaller.jdk.*;
import org.apache.ignite.spi.*;
import org.jetbrains.annotations.*;
import org.jsr166.*;

import javax.cache.configuration.*;
import javax.cache.integration.*;
import javax.management.*;
import java.io.*;
import java.util.*;
import java.util.concurrent.*;

import static org.apache.ignite.IgniteSystemProperties.*;
import static org.apache.ignite.cache.CacheAtomicityMode.*;
import static org.apache.ignite.cache.CacheMode.*;
import static org.apache.ignite.cache.CacheRebalanceMode.*;
import static org.apache.ignite.cache.CacheWriteSynchronizationMode.*;
import static org.apache.ignite.configuration.CacheConfiguration.*;
import static org.apache.ignite.configuration.DeploymentMode.*;
import static org.apache.ignite.internal.IgniteComponentType.*;
import static org.apache.ignite.internal.IgniteNodeAttributes.*;
import static org.apache.ignite.internal.processors.cache.GridCacheUtils.*;
import static org.apache.ignite.transactions.TransactionIsolation.*;

/**
 * Cache processor.
 */
@SuppressWarnings("unchecked")
public class GridCacheProcessor extends GridProcessorAdapter {
    /** Null cache name. */
    private static final String NULL_NAME = U.id8(UUID.randomUUID());

    /** Shared cache context. */
    private GridCacheSharedContext<?, ?> sharedCtx;

    /** */
    private final Map<String, GridCacheAdapter<?, ?>> caches;

    /** Map of proxies. */
    private final Map<String, IgniteCacheProxy<?, ?>> jCacheProxies;

    /** Map of preload finish futures grouped by preload order. */
    private final NavigableMap<Integer, IgniteInternalFuture<?>> preloadFuts;

    /** Maximum detected rebalance order. */
    private int maxRebalanceOrder;

    /** Caches stop sequence. */
    private final Deque<String> stopSeq;

    /** Transaction interface implementation. */
    private IgniteTransactionsImpl transactions;

    /** Pending cache starts. */
    private ConcurrentMap<String, IgniteInternalFuture> pendingFuts = new ConcurrentHashMap<>();

    /** Template configuration add futures. */
    private ConcurrentMap<String, IgniteInternalFuture> pendingTemplateFuts = new ConcurrentHashMap<>();

    /** Dynamic caches. */
    private ConcurrentMap<String, DynamicCacheDescriptor> registeredCaches = new ConcurrentHashMap<>();

    /** Cache templates. */
    private ConcurrentMap<String, DynamicCacheDescriptor> registeredTemplates = new ConcurrentHashMap<>();

    /** Start contexts. */
    private ConcurrentMap<String, CacheStartContext> startCtxs = new ConcurrentHashMap8<>();

    /** */
    private IdentityHashMap<CacheStore, ThreadLocal> sesHolders = new IdentityHashMap<>();

    /** Must use JDK marshaller since it is used by discovery to fire custom events. */
    private Marshaller marshaller = new JdkMarshaller();

    /** Count down latch for caches. */
    private final CountDownLatch cacheStartedLatch = new CountDownLatch(1);

    /** */
    private Map<String, DynamicCacheDescriptor> cachesOnDisconnect;

    /**
     * @param ctx Kernal context.
     */
    public GridCacheProcessor(GridKernalContext ctx) {
        super(ctx);

        caches = new ConcurrentHashMap<>();
        jCacheProxies = new ConcurrentHashMap<>();
        preloadFuts = new TreeMap<>();

        stopSeq = new LinkedList<>();
    }

    /**
     * @param cfg Initializes cache configuration with proper defaults.
     * @param cacheObjCtx Cache object context.
     * @throws IgniteCheckedException If configuration is not valid.
     */
    private void initialize(CacheConfiguration cfg, CacheObjectContext cacheObjCtx) throws IgniteCheckedException {
        if (cfg.getCacheMode() == null)
            cfg.setCacheMode(DFLT_CACHE_MODE);

        if (cfg.getMemoryMode() == null)
            cfg.setMemoryMode(DFLT_MEMORY_MODE);

        if (cfg.getNodeFilter() == null)
            cfg.setNodeFilter(CacheConfiguration.ALL_NODES);

        if (cfg.getAffinity() == null) {
            if (cfg.getCacheMode() == PARTITIONED) {
                RendezvousAffinityFunction aff = new RendezvousAffinityFunction();

                aff.setHashIdResolver(new AffinityNodeAddressHashResolver());

                cfg.setAffinity(aff);
            }
            else if (cfg.getCacheMode() == REPLICATED) {
                RendezvousAffinityFunction aff = new RendezvousAffinityFunction(false, 512);

                aff.setHashIdResolver(new AffinityNodeAddressHashResolver());

                cfg.setAffinity(aff);

                cfg.setBackups(Integer.MAX_VALUE);
            }
            else
                cfg.setAffinity(new LocalAffinityFunction());
        }
        else {
            if (cfg.getCacheMode() == PARTITIONED) {
                if (cfg.getAffinity() instanceof RendezvousAffinityFunction) {
                    RendezvousAffinityFunction aff = (RendezvousAffinityFunction)cfg.getAffinity();

                    if (aff.getHashIdResolver() == null)
                        aff.setHashIdResolver(new AffinityNodeAddressHashResolver());
                }
            }
        }

        if (cfg.getCacheMode() == REPLICATED)
            cfg.setBackups(Integer.MAX_VALUE);

        if (cfg.getAffinityMapper() == null)
            cfg.setAffinityMapper(cacheObjCtx.defaultAffMapper());

        ctx.igfsHelper().preProcessCacheConfiguration(cfg);

        if (cfg.getRebalanceMode() == null)
            cfg.setRebalanceMode(ASYNC);

        if (cfg.getAtomicityMode() == null)
            cfg.setAtomicityMode(ATOMIC);

        if (cfg.getWriteSynchronizationMode() == null)
            cfg.setWriteSynchronizationMode(PRIMARY_SYNC);

        assert cfg.getWriteSynchronizationMode() != null;

        if (cfg.getAtomicityMode() == ATOMIC) {
            if (cfg.getAtomicWriteOrderMode() == null) {
                cfg.setAtomicWriteOrderMode(cfg.getWriteSynchronizationMode() == FULL_SYNC ?
                    CacheAtomicWriteOrderMode.CLOCK :
                    CacheAtomicWriteOrderMode.PRIMARY);
            }
            else if (cfg.getWriteSynchronizationMode() != FULL_SYNC &&
                cfg.getAtomicWriteOrderMode() == CacheAtomicWriteOrderMode.CLOCK) {
                cfg.setAtomicWriteOrderMode(CacheAtomicWriteOrderMode.PRIMARY);

                U.warn(log, "Automatically set write order mode to PRIMARY for better performance " +
                    "[writeSynchronizationMode=" + cfg.getWriteSynchronizationMode() + ", " +
                    "cacheName=" + U.maskName(cfg.getName()) + ']');
            }
        }

        if (cfg.getCacheStoreFactory() == null) {
            Factory<CacheLoader> ldrFactory = cfg.getCacheLoaderFactory();
            Factory<CacheWriter> writerFactory = cfg.isWriteThrough() ? cfg.getCacheWriterFactory() : null;

            if (ldrFactory != null || writerFactory != null)
                cfg.setCacheStoreFactory(new GridCacheLoaderWriterStoreFactory(ctx, ldrFactory, writerFactory));
        }
        else {
            if (cfg.getCacheLoaderFactory() != null)
                throw new IgniteCheckedException("Cannot set both cache loaded factory and cache store factory " +
                    "for cache: " + U.maskName(cfg.getName()));

            if (cfg.getCacheWriterFactory() != null)
                throw new IgniteCheckedException("Cannot set both cache writer factory and cache store factory " +
                    "for cache: " + U.maskName(cfg.getName()));
        }
    }

    /**
     * @param cfg Configuration to check for possible performance issues.
     * @param hasStore {@code True} if store is configured.
     */
    private void suggestOptimizations(CacheConfiguration cfg, boolean hasStore) {
        GridPerformanceSuggestions perf = ctx.performance();

        String msg = "Disable eviction policy (remove from configuration)";

        if (cfg.getEvictionPolicy() != null) {
            perf.add(msg, false);

            perf.add("Disable synchronized evictions (set 'evictSynchronized' to false)", !cfg.isEvictSynchronized());
        }
        else
            perf.add(msg, true);

        if (cfg.getCacheMode() == PARTITIONED) {
            perf.add("Disable near cache (set 'nearConfiguration' to null)", cfg.getNearConfiguration() == null);

            if (cfg.getAffinity() != null)
                perf.add("Decrease number of backups (set 'keyBackups' to 0)", cfg.getBackups() == 0);
        }

        // Suppress warning if at least one ATOMIC cache found.
        perf.add("Enable ATOMIC mode if not using transactions (set 'atomicityMode' to ATOMIC)",
            cfg.getAtomicityMode() == ATOMIC);

        // Suppress warning if at least one non-FULL_SYNC mode found.
        perf.add("Disable fully synchronous writes (set 'writeSynchronizationMode' to PRIMARY_SYNC or FULL_ASYNC)",
            cfg.getWriteSynchronizationMode() != FULL_SYNC);

        // Suppress warning if at least one swap is disabled.
        perf.add("Disable swap store (set 'swapEnabled' to false)", !cfg.isSwapEnabled());

        if (hasStore && cfg.isWriteThrough())
            perf.add("Enable write-behind to persistent store (set 'writeBehindEnabled' to true)",
                cfg.isWriteBehindEnabled());
    }

    /**
     * @param c Ignite configuration.
     * @param cc Configuration to validate.
     * @param cacheType Cache type.
     * @param cfgStore Cache store.
     * @throws IgniteCheckedException If failed.
     */
    private void validate(IgniteConfiguration c,
        CacheConfiguration cc,
        CacheType cacheType,
        @Nullable CacheStore cfgStore) throws IgniteCheckedException {
        if (cc.getCacheMode() == REPLICATED) {
            if (cc.getAffinity() instanceof FairAffinityFunction)
                throw new IgniteCheckedException("REPLICATED cache can not be started with FairAffinityFunction" +
                    " [cacheName=" + U.maskName(cc.getName()) + ']');

            if (cc.getAffinity() instanceof RendezvousAffinityFunction) {
                RendezvousAffinityFunction aff = (RendezvousAffinityFunction)cc.getAffinity();

                if (aff.isExcludeNeighbors())
                    throw new IgniteCheckedException("For REPLICATED cache flag 'excludeNeighbors' in " +
                        "RendezvousAffinityFunction cannot be set [cacheName=" + U.maskName(cc.getName()) + ']');
            }

            if (cc.getNearConfiguration() != null &&
                ctx.discovery().cacheAffinityNode(ctx.discovery().localNode(), cc.getName())) {
                U.warn(log, "Near cache cannot be used with REPLICATED cache, " +
                    "will be ignored [cacheName=" + U.maskName(cc.getName()) + ']');

                cc.setNearConfiguration(null);
            }
        }

        if (cc.getCacheMode() == LOCAL && !cc.getAffinity().getClass().equals(LocalAffinityFunction.class))
            U.warn(log, "AffinityFunction configuration parameter will be ignored for local cache [cacheName=" +
                U.maskName(cc.getName()) + ']');

        if (cc.getRebalanceMode() != CacheRebalanceMode.NONE) {
            assertParameter(cc.getRebalanceThreadPoolSize() > 0, "rebalanceThreadPoolSize > 0");
            assertParameter(cc.getRebalanceBatchSize() > 0, "rebalanceBatchSize > 0");
        }

        if (cc.getCacheMode() == PARTITIONED || cc.getCacheMode() == REPLICATED) {
            if (cc.getAtomicityMode() == ATOMIC && cc.getWriteSynchronizationMode() == FULL_ASYNC)
                U.warn(log, "Cache write synchronization mode is set to FULL_ASYNC. All single-key 'put' and " +
                    "'remove' operations will return 'null', all 'putx' and 'removex' operations will return" +
                    " 'true' [cacheName=" + U.maskName(cc.getName()) + ']');
        }

        DeploymentMode depMode = c.getDeploymentMode();

        if (c.isPeerClassLoadingEnabled() && (depMode == PRIVATE || depMode == ISOLATED) &&
            !CU.isSystemCache(cc.getName()))
            throw new IgniteCheckedException("Cannot start cache in PRIVATE or ISOLATED deployment mode: " +
                ctx.config().getDeploymentMode());

        if (!c.getTransactionConfiguration().isTxSerializableEnabled() &&
            c.getTransactionConfiguration().getDefaultTxIsolation() == SERIALIZABLE)
            U.warn(log,
                "Serializable transactions are disabled while default transaction isolation is SERIALIZABLE " +
                    "(most likely misconfiguration - either update 'isTxSerializableEnabled' or " +
                    "'defaultTxIsolationLevel' properties) for cache: " + U.maskName(cc.getName()),
                "Serializable transactions are disabled while default transaction isolation is SERIALIZABLE " +
                    "for cache: " + U.maskName(cc.getName()));

        if (cc.isWriteBehindEnabled()) {
            if (cfgStore == null)
                throw new IgniteCheckedException("Cannot enable write-behind (writer or store is not provided) " +
                    "for cache: " + U.maskName(cc.getName()));

            assertParameter(cc.getWriteBehindBatchSize() > 0, "writeBehindBatchSize > 0");
            assertParameter(cc.getWriteBehindFlushSize() >= 0, "writeBehindFlushSize >= 0");
            assertParameter(cc.getWriteBehindFlushFrequency() >= 0, "writeBehindFlushFrequency >= 0");
            assertParameter(cc.getWriteBehindFlushThreadCount() > 0, "writeBehindFlushThreadCount > 0");

            if (cc.getWriteBehindFlushSize() == 0 && cc.getWriteBehindFlushFrequency() == 0)
                throw new IgniteCheckedException("Cannot set both 'writeBehindFlushFrequency' and " +
                    "'writeBehindFlushSize' parameters to 0 for cache: " + U.maskName(cc.getName()));
        }

        if (cc.isReadThrough() && cfgStore == null)
            throw new IgniteCheckedException("Cannot enable read-through (loader or store is not provided) " +
                "for cache: " + U.maskName(cc.getName()));

        if (cc.isWriteThrough() && cfgStore == null)
            throw new IgniteCheckedException("Cannot enable write-through (writer or store is not provided) " +
                "for cache: " + U.maskName(cc.getName()));

        long delay = cc.getRebalanceDelay();

        if (delay != 0) {
            if (cc.getCacheMode() != PARTITIONED)
                U.warn(log, "Rebalance delay is supported only for partitioned caches (will ignore): " + (cc.getName()),
                    "Will ignore rebalance delay for cache: " + U.maskName(cc.getName()));
            else if (cc.getRebalanceMode() == SYNC) {
                if (delay < 0) {
                    U.warn(log, "Ignoring SYNC rebalance mode with manual rebalance start (node will not wait for " +
                        "rebalancing to be finished): " + U.maskName(cc.getName()),
                        "Node will not wait for rebalance in SYNC mode: " + U.maskName(cc.getName()));
                }
                else {
                    U.warn(log,
                        "Using SYNC rebalance mode with rebalance delay (node will wait until rebalancing is " +
                            "initiated for " + delay + "ms) for cache: " + U.maskName(cc.getName()),
                            "Node will wait until rebalancing is initiated for " + delay + "ms for cache: " + U.maskName(cc.getName()));
                }
            }
        }

        ctx.igfsHelper().validateCacheConfiguration(cc);

        switch (cc.getMemoryMode()) {
            case OFFHEAP_VALUES: {
                if (cc.getOffHeapMaxMemory() < 0)
                    cc.setOffHeapMaxMemory(0); // Set to unlimited.

                break;
            }

            case OFFHEAP_TIERED: {
                if (cc.getOffHeapMaxMemory() < 0)
                    cc.setOffHeapMaxMemory(0); // Set to unlimited.

                break;
            }

            case ONHEAP_TIERED:
                if (cacheType.userCache() && cc.getEvictionPolicy() == null && cc.getOffHeapMaxMemory() >= 0)
                    U.quietAndWarn(log, "Eviction policy not enabled with ONHEAP_TIERED mode for cache " +
                        "(entries will not be moved to off-heap store): " + U.maskName(cc.getName()));

                break;

            default:
                throw new IllegalStateException("Unknown memory mode: " + cc.getMemoryMode());
        }

        if (cc.getMemoryMode() == CacheMemoryMode.OFFHEAP_VALUES) {
            if (GridQueryProcessor.isEnabled(cc))
                throw new IgniteCheckedException("Cannot have query indexing enabled while values are stored off-heap. " +
                    "You must either disable query indexing or disable off-heap values only flag for cache: " +
                    U.maskName(cc.getName()));
        }

        if (cc.getAtomicityMode() == ATOMIC)
            assertParameter(cc.getTransactionManagerLookupClassName() == null,
                "transaction manager can not be used with ATOMIC cache");
    }

    /**
     * @param ctx Context.
     * @return DHT managers.
     */
    private List<GridCacheManager> dhtManagers(GridCacheContext ctx) {
        return F.asList(ctx.store(), ctx.events(), ctx.swap(), ctx.evicts(), ctx.queries(), ctx.continuousQueries(),
            ctx.dr());
    }

    /**
     * @param ctx Context.
     * @return Managers present in both, DHT and Near caches.
     */
    @SuppressWarnings("IfMayBeConditional")
    private Collection<GridCacheManager> dhtExcludes(GridCacheContext ctx) {
        if (ctx.config().getCacheMode() == LOCAL || !isNearEnabled(ctx))
            return Collections.emptyList();
        else
            return F.asList(ctx.queries(), ctx.continuousQueries(), ctx.store());
    }

    /**
     * @param cfg Configuration.
     * @param objs Extra components.
     * @throws IgniteCheckedException If failed to inject.
     */
    private void prepare(CacheConfiguration cfg, Collection<Object> objs) throws IgniteCheckedException {
        prepare(cfg, cfg.getEvictionPolicy(), false);
        prepare(cfg, cfg.getAffinity(), false);
        prepare(cfg, cfg.getAffinityMapper(), false);
        prepare(cfg, cfg.getEvictionFilter(), false);
        prepare(cfg, cfg.getInterceptor(), false);

        NearCacheConfiguration nearCfg = cfg.getNearConfiguration();

        if (nearCfg != null)
            prepare(cfg, nearCfg.getNearEvictionPolicy(), true);

        for (Object obj : objs)
            prepare(cfg, obj, false);
    }

    /**
     * @param cfg Cache configuration.
     * @param rsrc Resource.
     * @param near Near flag.
     * @throws IgniteCheckedException If failed.
     */
    private void prepare(CacheConfiguration cfg, @Nullable Object rsrc, boolean near) throws IgniteCheckedException {
        if (rsrc != null) {
            ctx.resource().injectGeneric(rsrc);

            ctx.resource().injectCacheName(rsrc, cfg.getName());

            registerMbean(rsrc, cfg.getName(), near);
        }
    }

    /**
     * @param cctx Cache context.
     */
    private void cleanup(GridCacheContext cctx) {
        CacheConfiguration cfg = cctx.config();

        cleanup(cfg, cfg.getEvictionPolicy(), false);
        cleanup(cfg, cfg.getAffinity(), false);
        cleanup(cfg, cfg.getAffinityMapper(), false);
        cleanup(cfg, cctx.store().configuredStore(), false);

        NearCacheConfiguration nearCfg = cfg.getNearConfiguration();

        if (nearCfg != null)
            cleanup(cfg, nearCfg.getNearEvictionPolicy(), true);

        cctx.cleanup();
    }

    /**
     * @param cfg Cache configuration.
     * @param rsrc Resource.
     * @param near Near flag.
     */
    private void cleanup(CacheConfiguration cfg, @Nullable Object rsrc, boolean near) {
        if (rsrc != null) {
            unregisterMbean(rsrc, cfg.getName(), near);

            try {
                ctx.resource().cleanupGeneric(rsrc);
            }
            catch (IgniteCheckedException e) {
                U.error(log, "Failed to cleanup resource: " + rsrc, e);
            }
        }
    }

    /** {@inheritDoc} */
    @SuppressWarnings( {"unchecked"})
    @Override public void start() throws IgniteCheckedException {
        if (ctx.config().isDaemon()) {
            sharedCtx = createSharedContext(ctx, CU.startStoreSessionListeners(ctx, null));

            for (GridCacheSharedManager mgr : sharedCtx.managers())
                mgr.start(sharedCtx);

            return;
        }

        DeploymentMode depMode = ctx.config().getDeploymentMode();

        if (!F.isEmpty(ctx.config().getCacheConfiguration())) {
            if (depMode != CONTINUOUS && depMode != SHARED)
                U.warn(log, "Deployment mode for cache is not CONTINUOUS or SHARED " +
                    "(it is recommended that you change deployment mode and restart): " + depMode,
                    "Deployment mode for cache is not CONTINUOUS or SHARED.");
        }

        maxRebalanceOrder = validatePreloadOrder(ctx.config().getCacheConfiguration());

        ctx.discovery().setCustomEventListener(DynamicCacheChangeBatch.class,
            new CustomEventListener<DynamicCacheChangeBatch>() {
            @Override public void onCustomEvent(ClusterNode snd, DynamicCacheChangeBatch msg) {
                onCacheChangeRequested(msg);
            }
        });

        // Internal caches which should not be returned to user.
        Set<String> internalCaches = new HashSet<>();

        FileSystemConfiguration[] igfsCfgs = ctx.grid().configuration().getFileSystemConfiguration();

        if (igfsCfgs != null) {
            for (FileSystemConfiguration igfsCfg : igfsCfgs) {
                internalCaches.add(maskNull(igfsCfg.getMetaCacheName()));
                internalCaches.add(maskNull(igfsCfg.getDataCacheName()));
            }
        }

        if (IgniteComponentType.HADOOP.inClassPath())
            internalCaches.add(CU.SYS_CACHE_HADOOP_MR);

        internalCaches.add(CU.ATOMICS_CACHE_NAME);

        CacheConfiguration[] cfgs = ctx.config().getCacheConfiguration();

        Collection<CacheStoreSessionListener> sesLsnrs = CU.create(ctx,
            ctx.config().getCacheStoreSessionListenerFactories());

        CU.startStoreSessionListeners(ctx, sesLsnrs);

        sharedCtx = createSharedContext(ctx, sesLsnrs);

        ctx.performance().add("Disable serializable transactions (set 'txSerializableEnabled' to false)",
            !ctx.config().getTransactionConfiguration().isTxSerializableEnabled());

        for (int i = 0; i < cfgs.length; i++) {
            checkSerializable(cfgs[i]);

            CacheConfiguration<?, ?> cfg = new CacheConfiguration(cfgs[i]);

            CacheObjectContext cacheObjCtx = ctx.cacheObjects().contextForCache(cfg);

            // Initialize defaults.
            initialize(cfg, cacheObjCtx);

            cfgs[i] = cfg; // Replace original configuration value.

            String masked = maskNull(cfg.getName());

            if (registeredCaches.containsKey(masked)) {
                String cacheName = cfg.getName();

                if (cacheName != null)
                    throw new IgniteCheckedException("Duplicate cache name found (check configuration and " +
                        "assign unique name to each cache): " + U.maskName(cacheName));
                else
                    throw new IgniteCheckedException("Default cache has already been configured (check configuration and " +
                        "assign unique name to each cache).");
            }

            CacheType cacheType;

            if (CU.isUtilityCache(cfg.getName()))
                cacheType = CacheType.UTILITY;
            else if (CU.isMarshallerCache(cfg.getName()))
                cacheType = CacheType.MARSHALLER;
            else if (internalCaches.contains(maskNull(cfg.getName())))
                cacheType = CacheType.INTERNAL;
            else
                cacheType = CacheType.USER;

            boolean template = cfg.getName() != null && cfg.getName().endsWith("*");

            DynamicCacheDescriptor desc = new DynamicCacheDescriptor(ctx, cfg, cacheType, template,
                IgniteUuid.randomUuid());

            desc.locallyConfigured(true);
            desc.staticallyConfigured(true);

            if (!template) {
                registeredCaches.put(masked, desc);

                ctx.discovery().setCacheFilter(
                    cfg.getName(),
                    cfg.getNodeFilter(),
                    cfg.getNearConfiguration() != null && cfg.getCacheMode() == PARTITIONED,
                    cfg.getCacheMode() == LOCAL);

                ctx.discovery().addClientNode(cfg.getName(),
                    ctx.localNodeId(),
                    cfg.getNearConfiguration() != null);

                if (!cacheType.userCache())
                    stopSeq.addLast(cfg.getName());
                else
                    stopSeq.addFirst(cfg.getName());
            }
            else {
                if (log.isDebugEnabled())
                    log.debug("Use cache configuration as template: " + cfg);

                registeredTemplates.put(masked, desc);
            }

            if (cfg.getName() == null) { // Use cache configuration with null name as template.
                DynamicCacheDescriptor desc0 =
                    new DynamicCacheDescriptor(ctx, cfg, cacheType, true, IgniteUuid.randomUuid());

                desc0.locallyConfigured(true);
                desc0.staticallyConfigured(true);

                registeredTemplates.put(masked, desc0);
            }
        }

        // Start shared managers.
        for (GridCacheSharedManager mgr : sharedCtx.managers())
            mgr.start(sharedCtx);

        transactions = new IgniteTransactionsImpl(sharedCtx);

        if (log.isDebugEnabled())
            log.debug("Started cache processor.");
    }

    /** {@inheritDoc} */
    @SuppressWarnings("unchecked")
    @Override public void onKernalStart() throws IgniteCheckedException {
        try {
            if (ctx.config().isDaemon()) {
                for (CacheConfiguration ccfg : ctx.config().getCacheConfiguration()) {
                    if (CU.isMarshallerCache(ccfg.getName())) {
                        CacheObjectContext cacheObjCtx = ctx.cacheObjects().contextForCache(ccfg);

                        initialize(ccfg, cacheObjCtx);

                        GridCacheContext ctx = createCache(ccfg, null, CacheType.MARSHALLER, cacheObjCtx, true);

                        ctx.dynamicDeploymentId(IgniteUuid.randomUuid());

                        sharedCtx.addCacheContext(ctx);

                        GridCacheAdapter cache = ctx.cache();

                        String name = ccfg.getName();

                        caches.put(maskNull(name), cache);

                        startCache(cache);

                        break;
                    }
                }

                marshallerCache().context().preloader().syncFuture().listen(new CIX1<IgniteInternalFuture<?>>() {
                    @Override public void applyx(IgniteInternalFuture<?> f) throws IgniteCheckedException {
                        ctx.marshallerContext().onMarshallerCachePreloaded(ctx);
                    }
                });

                for (GridCacheSharedManager<?, ?> mgr : sharedCtx.managers())
                    mgr.onKernalStart(false);

                for (GridCacheAdapter<?, ?> cache : caches.values())
                    onKernalStart(cache);

                return;
            }

            ClusterNode locNode = ctx.discovery().localNode();

            if (!getBoolean(IGNITE_SKIP_CONFIGURATION_CONSISTENCY_CHECK)) {
                for (ClusterNode n : ctx.discovery().remoteNodes()) {
                    if (n.attribute(ATTR_CONSISTENCY_CHECK_SKIPPED))
                        continue;

                    checkTransactionConfiguration(n);

                    DeploymentMode locDepMode = ctx.config().getDeploymentMode();
                    DeploymentMode rmtDepMode = n.attribute(IgniteNodeAttributes.ATTR_DEPLOYMENT_MODE);

                    CU.checkAttributeMismatch(log, null, n.id(), "deploymentMode", "Deployment mode",
                        locDepMode, rmtDepMode, true);

                    for (DynamicCacheDescriptor desc : registeredCaches.values()) {
                        CacheConfiguration rmtCfg = desc.remoteConfiguration(n.id());

                        if (rmtCfg != null) {
                            CacheConfiguration locCfg = desc.cacheConfiguration();

                            checkCache(locCfg, rmtCfg, n, desc);

                            // Check plugin cache configurations.
                            CachePluginManager pluginMgr = desc.pluginManager();

                            pluginMgr.validateRemotes(rmtCfg, n);
                        }
                    }
                }
            }

            // Start dynamic caches received from collect discovery data.
            for (DynamicCacheDescriptor desc : registeredCaches.values()) {
                boolean started = desc.onStart();

                assert started : "Failed to change started flag for locally configured cache: " + desc;

                desc.clearRemoteConfigurations();

                CacheConfiguration ccfg = desc.cacheConfiguration();

                IgnitePredicate filter = ccfg.getNodeFilter();

                boolean loc = desc.locallyConfigured();

                if (loc || CU.affinityNode(locNode, filter)) {
                    CacheObjectContext cacheObjCtx = ctx.cacheObjects().contextForCache(ccfg);

                    CachePluginManager pluginMgr = desc.pluginManager();

                    GridCacheContext ctx = createCache(
                        ccfg, pluginMgr, desc.cacheType(), cacheObjCtx, desc.updatesAllowed());

                    ctx.dynamicDeploymentId(desc.deploymentId());

                    sharedCtx.addCacheContext(ctx);

                    GridCacheAdapter cache = ctx.cache();

                    String name = ccfg.getName();

                    caches.put(maskNull(name), cache);

                    startCache(cache);

                    jCacheProxies.put(maskNull(name), new IgniteCacheProxy(ctx, cache, null, false));
                }
            }
        }
        finally {
            cacheStartedLatch.countDown();
        }

        ctx.marshallerContext().onMarshallerCacheStarted(ctx);

        marshallerCache().context().preloader().syncFuture().listen(new CIX1<IgniteInternalFuture<?>>() {
            @Override public void applyx(IgniteInternalFuture<?> f) throws IgniteCheckedException {
                ctx.marshallerContext().onMarshallerCachePreloaded(ctx);
            }
        });

        // Must call onKernalStart on shared managers after creation of fetched caches.
        for (GridCacheSharedManager<?, ?> mgr : sharedCtx.managers())
            mgr.onKernalStart(false);

        for (Map.Entry<String, GridCacheAdapter<?, ?>> e : caches.entrySet()) {
            GridCacheAdapter cache = e.getValue();

            if (maxRebalanceOrder > 0) {
                CacheConfiguration cfg = cache.configuration();

                int order = cfg.getRebalanceOrder();

                if (order > 0 && order != maxRebalanceOrder && cfg.getCacheMode() != LOCAL) {
                    GridCompoundFuture fut = (GridCompoundFuture)preloadFuts.get(order);

                    if (fut == null) {
                        fut = new GridCompoundFuture<>();

                        preloadFuts.put(order, fut);
                    }

                    fut.add(cache.preloader().syncFuture());
                }
            }
        }

        for (IgniteInternalFuture<?> fut : preloadFuts.values())
            ((GridCompoundFuture<Object, Object>)fut).markInitialized();

        for (GridCacheAdapter<?, ?> cache : caches.values())
            onKernalStart(cache);

        // Wait for caches in SYNC preload mode.
        for (CacheConfiguration cfg : ctx.config().getCacheConfiguration()) {
            GridCacheAdapter cache = caches.get(maskNull(cfg.getName()));

            if (cache != null) {
                if (cfg.getRebalanceMode() == SYNC) {
                    if (cfg.getCacheMode() == REPLICATED ||
                        (cfg.getCacheMode() == PARTITIONED && cfg.getRebalanceDelay() >= 0)) {
                        cache.preloader().syncFuture().get();

                        if (CU.isUtilityCache(cache.name()))
                            ctx.cacheObjects().onUtilityCacheStarted();
                    }
                }
            }
        }

        assert caches.containsKey(CU.MARSH_CACHE_NAME) : "Marshaller cache should be started";
        assert caches.containsKey(CU.UTILITY_CACHE_NAME) : "Utility cache should be started";
    }

    /** {@inheritDoc} */
    @SuppressWarnings("unchecked")
    @Override public void stop(boolean cancel) throws IgniteCheckedException {
        for (String cacheName : stopSeq) {
            GridCacheAdapter<?, ?> cache = caches.remove(maskNull(cacheName));

            if (cache != null)
                stopCache(cache, cancel);
        }

        for (GridCacheAdapter<?, ?> cache : caches.values())
            stopCache(cache, cancel);

        List<? extends GridCacheSharedManager<?, ?>> mgrs = sharedCtx.managers();

        for (ListIterator<? extends GridCacheSharedManager<?, ?>> it = mgrs.listIterator(mgrs.size()); it.hasPrevious();) {
            GridCacheSharedManager<?, ?> mgr = it.previous();

            mgr.stop(cancel);
        }

        CU.stopStoreSessionListeners(ctx, sharedCtx.storeSessionListeners());

        sharedCtx.cleanup();

        if (log.isDebugEnabled())
            log.debug("Stopped cache processor.");
    }

    /**
     * Blocks all available gateways
     */
    public void blockGateways() {
        for (IgniteCacheProxy<?, ?> proxy : jCacheProxies.values())
            proxy.gate().onStopped();
    }

    /** {@inheritDoc} */
    @SuppressWarnings("unchecked")
    @Override public void onKernalStop(boolean cancel) {
        cacheStartedLatch.countDown();

        for (String cacheName : stopSeq) {
            GridCacheAdapter<?, ?> cache = caches.get(maskNull(cacheName));

            if (cache != null)
                onKernalStop(cache, cancel);
        }

        for (Map.Entry<String, GridCacheAdapter<?, ?>> entry : caches.entrySet()) {
            if (!stopSeq.contains(entry.getKey()))
                onKernalStop(entry.getValue(), cancel);
        }

        List<? extends GridCacheSharedManager<?, ?>> sharedMgrs = sharedCtx.managers();

        for (ListIterator<? extends GridCacheSharedManager<?, ?>> it = sharedMgrs.listIterator(sharedMgrs.size());
            it.hasPrevious();) {
            GridCacheSharedManager<?, ?> mgr = it.previous();

            mgr.onKernalStop(cancel);
        }
    }

    /** {@inheritDoc} */
    @Override public void onDisconnected(IgniteFuture<?> reconnectFut) throws IgniteCheckedException {
        cachesOnDisconnect = new HashMap<>(registeredCaches);

        IgniteClientDisconnectedCheckedException err = new IgniteClientDisconnectedCheckedException(
            ctx.cluster().clientReconnectFuture(),
            "Failed to execute dynamic cache change request, client node disconnected.");

        for (IgniteInternalFuture fut : pendingFuts.values())
            ((GridFutureAdapter)fut).onDone(err);

        for (IgniteInternalFuture fut : pendingTemplateFuts.values())
            ((GridFutureAdapter)fut).onDone(err);

        for (GridCacheAdapter cache : caches.values()) {
            GridCacheContext cctx = cache.context();

            cctx.gate().onDisconnected(reconnectFut);

            List<GridCacheManager> mgrs = cache.context().managers();

            for (ListIterator<GridCacheManager> it = mgrs.listIterator(mgrs.size()); it.hasPrevious();) {
                GridCacheManager mgr = it.previous();

                mgr.onDisconnected(reconnectFut);
            }
        }

        sharedCtx.onDisconnected(reconnectFut);

        registeredCaches.clear();

        registeredTemplates.clear();
    }

    /** {@inheritDoc} */
    @Override public void onReconnected(boolean clusterRestarted) throws IgniteCheckedException {
        List<GridCacheAdapter> reconnected = new ArrayList<>(caches.size());

        for (GridCacheAdapter cache : caches.values()) {
            String name = cache.name();

            boolean stopped;

            boolean sysCache = CU.isMarshallerCache(name) || CU.isUtilityCache(name) || CU.isAtomicsCache(name);

            if (!sysCache) {
                DynamicCacheDescriptor oldDesc = cachesOnDisconnect.get(maskNull(name));

                assert oldDesc != null : "No descriptor for cache: " + name;

                DynamicCacheDescriptor newDesc = registeredCaches.get(maskNull(name));

                stopped = newDesc == null || !oldDesc.deploymentId().equals(newDesc.deploymentId());
            }
            else
                stopped = false;

            if (stopped) {
                cache.context().gate().reconnected(true);

                sharedCtx.removeCacheContext(cache.ctx);

                caches.remove(maskNull(cache.name()));
                jCacheProxies.remove(maskNull(cache.name()));

                onKernalStop(cache, true);
                stopCache(cache, true);
            }
            else {
                cache.onReconnected();

                reconnected.add(cache);
            }
        }

        sharedCtx.onReconnected();

        for (GridCacheAdapter cache : reconnected)
            cache.context().gate().reconnected(false);

        cachesOnDisconnect = null;
    }

    /**
     * @param cache Cache to start.
     * @throws IgniteCheckedException If failed to start cache.
     */
    @SuppressWarnings({"TypeMayBeWeakened", "unchecked"})
    private void startCache(GridCacheAdapter<?, ?> cache) throws IgniteCheckedException {
        GridCacheContext<?, ?> cacheCtx = cache.context();

        ctx.query().onCacheStart(cacheCtx);
        ctx.continuous().onCacheStart(cacheCtx);

        CacheConfiguration cfg = cacheCtx.config();

        // Start managers.
        for (GridCacheManager mgr : F.view(cacheCtx.managers(), F.notContains(dhtExcludes(cacheCtx))))
            mgr.start(cacheCtx);

        cacheCtx.initConflictResolver();

        if (cfg.getCacheMode() != LOCAL && GridCacheUtils.isNearEnabled(cfg)) {
            GridCacheContext<?, ?> dhtCtx = cacheCtx.near().dht().context();

            // Start DHT managers.
            for (GridCacheManager mgr : dhtManagers(dhtCtx))
                mgr.start(dhtCtx);

            dhtCtx.initConflictResolver();

            // Start DHT cache.
            dhtCtx.cache().start();

            if (log.isDebugEnabled())
                log.debug("Started DHT cache: " + dhtCtx.cache().name());
        }

        cacheCtx.cache().start();

        cacheCtx.onStarted();

        if (log.isInfoEnabled())
            log.info("Started cache [name=" + U.maskName(cfg.getName()) + ", mode=" + cfg.getCacheMode() + ']');
    }

    /**
     * @param cache Cache to stop.
     * @param cancel Cancel flag.
     */
    @SuppressWarnings({"TypeMayBeWeakened", "unchecked"})
    private void stopCache(GridCacheAdapter<?, ?> cache, boolean cancel) {
        GridCacheContext ctx = cache.context();

        sharedCtx.removeCacheContext(ctx);

        cache.stop();

        if (isNearEnabled(ctx)) {
            GridDhtCacheAdapter dht = ctx.near().dht();

            // Check whether dht cache has been started.
            if (dht != null) {
                dht.stop();

                GridCacheContext<?, ?> dhtCtx = dht.context();

                List<GridCacheManager> dhtMgrs = dhtManagers(dhtCtx);

                for (ListIterator<GridCacheManager> it = dhtMgrs.listIterator(dhtMgrs.size()); it.hasPrevious();) {
                    GridCacheManager mgr = it.previous();

                    mgr.stop(cancel);
                }
            }
        }

        List<GridCacheManager> mgrs = ctx.managers();

        Collection<GridCacheManager> excludes = dhtExcludes(ctx);

        // Reverse order.
        for (ListIterator<GridCacheManager> it = mgrs.listIterator(mgrs.size()); it.hasPrevious();) {
            GridCacheManager mgr = it.previous();

            if (!excludes.contains(mgr))
                mgr.stop(cancel);
        }

        ctx.kernalContext().query().onCacheStop(ctx);
        ctx.kernalContext().continuous().onCacheStop(ctx);

        U.stopLifecycleAware(log, lifecycleAwares(cache.configuration(), ctx.store().configuredStore()));

        if (log.isInfoEnabled())
            log.info("Stopped cache: " + cache.name());

        cleanup(ctx);
    }

    /**
     * @throws IgniteCheckedException If failed to wait.
     */
    public void awaitStarted() throws IgniteCheckedException {
        U.await(cacheStartedLatch);
    }

    /**
     * @param cache Cache.
     * @throws IgniteCheckedException If failed.
     */
    @SuppressWarnings("unchecked")
    private void onKernalStart(GridCacheAdapter<?, ?> cache) throws IgniteCheckedException {
        GridCacheContext<?, ?> ctx = cache.context();

        // Start DHT cache as well.
        if (isNearEnabled(ctx)) {
            GridDhtCacheAdapter dht = ctx.near().dht();

            GridCacheContext<?, ?> dhtCtx = dht.context();

            for (GridCacheManager mgr : dhtManagers(dhtCtx))
                mgr.onKernalStart();

            dht.onKernalStart();

            if (log.isDebugEnabled())
                log.debug("Executed onKernalStart() callback for DHT cache: " + dht.name());
        }

        for (GridCacheManager mgr : F.view(ctx.managers(), F0.notContains(dhtExcludes(ctx))))
            mgr.onKernalStart();

        cache.onKernalStart();

        if (ctx.events().isRecordable(EventType.EVT_CACHE_STARTED))
            ctx.events().addEvent(EventType.EVT_CACHE_STARTED);

        if (log.isDebugEnabled())
            log.debug("Executed onKernalStart() callback for cache [name=" + cache.name() + ", mode=" +
                cache.configuration().getCacheMode() + ']');
    }

    /**
     * @param cache Cache to stop.
     * @param cancel Cancel flag.
     */
    @SuppressWarnings("unchecked")
    private void onKernalStop(GridCacheAdapter<?, ?> cache, boolean cancel) {
        GridCacheContext ctx = cache.context();

        if (isNearEnabled(ctx)) {
            GridDhtCacheAdapter dht = ctx.near().dht();

            if (dht != null) {
                GridCacheContext<?, ?> dhtCtx = dht.context();

                for (GridCacheManager mgr : dhtManagers(dhtCtx))
                    mgr.onKernalStop(cancel);

                dht.onKernalStop();
            }
        }

        List<GridCacheManager> mgrs = ctx.managers();

        Collection<GridCacheManager> excludes = dhtExcludes(ctx);

        // Reverse order.
        for (ListIterator<GridCacheManager> it = mgrs.listIterator(mgrs.size()); it.hasPrevious(); ) {
            GridCacheManager mgr = it.previous();

            if (!excludes.contains(mgr))
                mgr.onKernalStop(cancel);
        }

        cache.onKernalStop();

        if (ctx.events().isRecordable(EventType.EVT_CACHE_STOPPED))
            ctx.events().addEvent(EventType.EVT_CACHE_STOPPED);
    }

    /**
     * @param cfg Cache configuration to use to create cache.
     * @param pluginMgr Cache plugin manager.
     * @param cacheType Cache type.
     * @param cacheObjCtx Cache object context.
     * @return Cache context.
     * @throws IgniteCheckedException If failed to create cache.
     */
    private GridCacheContext createCache(CacheConfiguration<?, ?> cfg,
        @Nullable CachePluginManager pluginMgr,
        CacheType cacheType,
        CacheObjectContext cacheObjCtx,
        boolean updatesAllowed)
        throws IgniteCheckedException
    {
        assert cfg != null;

        // TODO: IGNITE-884 - Prepare all factories.
        prepare(cfg, cfg.getCacheStoreFactory(), false);

        CacheStartContext startCtx = startCtxs.remove(maskNull(cfg.getName()));

        if (startCtx == null)
            startCtx = new CacheStartContext(ctx, cfg);

        CacheStore cfgStore = startCtx.store();

        validate(ctx.config(), cfg, cacheType, cfgStore);

        if (pluginMgr == null)
            pluginMgr = new CachePluginManager(ctx, cfg);

        pluginMgr.validate();

        sharedCtx.jta().registerCache(cfg);

        // Skip suggestions for internal caches.
        if (cacheType.userCache())
            suggestOptimizations(cfg, cfgStore != null);

        Collection<Object> toPrepare = new ArrayList<>();

        if (cfgStore instanceof GridCacheLoaderWriterStore) {
            toPrepare.add(((GridCacheLoaderWriterStore)cfgStore).loader());
            toPrepare.add(((GridCacheLoaderWriterStore)cfgStore).writer());
        }
        else
            toPrepare.add(cfgStore);

        prepare(cfg, toPrepare);

        U.startLifecycleAware(lifecycleAwares(cfg, cfgStore));

        GridCacheAffinityManager affMgr = new GridCacheAffinityManager();
        GridCacheEventManager evtMgr = new GridCacheEventManager();
        GridCacheSwapManager swapMgr = new GridCacheSwapManager(cfg.getCacheMode() == LOCAL ||
            !GridCacheUtils.isNearEnabled(cfg));
        GridCacheEvictionManager evictMgr = new GridCacheEvictionManager();
        GridCacheQueryManager qryMgr = queryManager(cfg);
        CacheContinuousQueryManager contQryMgr = new CacheContinuousQueryManager();
        CacheDataStructuresManager dataStructuresMgr = new CacheDataStructuresManager();
        GridCacheTtlManager ttlMgr = new GridCacheTtlManager();

        CacheConflictResolutionManager rslvrMgr = pluginMgr.createComponent(CacheConflictResolutionManager.class);
        GridCacheDrManager drMgr = pluginMgr.createComponent(GridCacheDrManager.class);
        CacheStoreManager storeMgr = pluginMgr.createComponent(CacheStoreManager.class);

        storeMgr.initialize(cfgStore, sesHolders);

        GridCacheContext<?, ?> cacheCtx = new GridCacheContext(
            ctx,
            sharedCtx,
            startCtx,
            cfg,
            cacheType,
            ctx.discovery().cacheAffinityNode(ctx.discovery().localNode(), cfg.getName()),
            updatesAllowed,

            /*
             * Managers in starting order!
             * ===========================
             */
            evtMgr,
            swapMgr,
            storeMgr,
            evictMgr,
            qryMgr,
            contQryMgr,
            affMgr,
            dataStructuresMgr,
            ttlMgr,
            drMgr,
            rslvrMgr,
            pluginMgr
        );

        cacheCtx.cacheObjectContext(cacheObjCtx);

        GridCacheAdapter cache = null;

        switch (cfg.getCacheMode()) {
            case LOCAL: {
                switch (cfg.getAtomicityMode()) {
                    case TRANSACTIONAL: {
                        cache = new GridLocalCache(cacheCtx);

                        break;
                    }
                    case ATOMIC: {
                        cache = new GridLocalAtomicCache(cacheCtx);

                        break;
                    }

                    default: {
                        assert false : "Invalid cache atomicity mode: " + cfg.getAtomicityMode();
                    }
                }

                break;
            }
            case PARTITIONED:
            case REPLICATED: {
                if (GridCacheUtils.isNearEnabled(cfg)) {
                    switch (cfg.getAtomicityMode()) {
                        case TRANSACTIONAL: {
                            cache = new GridNearTransactionalCache(cacheCtx);

                            break;
                        }
                        case ATOMIC: {
                            cache = new GridNearAtomicCache(cacheCtx);

                            break;
                        }

                        default: {
                            assert false : "Invalid cache atomicity mode: " + cfg.getAtomicityMode();
                        }
                    }
                }
                else {
                    switch (cfg.getAtomicityMode()) {
                        case TRANSACTIONAL: {
                            cache = cacheCtx.affinityNode() ?
                                new GridDhtColocatedCache(cacheCtx) :
                                new GridDhtColocatedCache(cacheCtx, new GridNoStorageCacheMap(cacheCtx));

                            break;
                        }
                        case ATOMIC: {
                            cache = cacheCtx.affinityNode() ?
                                new GridDhtAtomicCache(cacheCtx) :
                                new GridDhtAtomicCache(cacheCtx, new GridNoStorageCacheMap(cacheCtx));

                            break;
                        }

                        default: {
                            assert false : "Invalid cache atomicity mode: " + cfg.getAtomicityMode();
                        }
                    }
                }

                break;
            }

            default: {
                assert false : "Invalid cache mode: " + cfg.getCacheMode();
            }
        }

        cacheCtx.cache(cache);

        GridCacheContext<?, ?> ret = cacheCtx;

        /*
         * Create DHT cache.
         * ================
         */
        if (cfg.getCacheMode() != LOCAL && GridCacheUtils.isNearEnabled(cfg)) {
            /*
             * Specifically don't create the following managers
             * here and reuse the one from Near cache:
             * 1. GridCacheVersionManager
             * 2. GridCacheIoManager
             * 3. GridCacheDeploymentManager
             * 4. GridCacheQueryManager (note, that we start it for DHT cache though).
             * 5. CacheContinuousQueryManager (note, that we start it for DHT cache though).
             * 6. GridCacheDgcManager
             * 7. GridCacheTtlManager.
             * ===============================================
             */
            swapMgr = new GridCacheSwapManager(true);
            evictMgr = new GridCacheEvictionManager();
            evtMgr = new GridCacheEventManager();
            pluginMgr = new CachePluginManager(ctx, cfg);
            drMgr = pluginMgr.createComponent(GridCacheDrManager.class);

            cacheCtx = new GridCacheContext(
                ctx,
                sharedCtx,
                startCtx,
                cfg,
                cacheType,
                ctx.discovery().cacheAffinityNode(ctx.discovery().localNode(), cfg.getName()),
                true,

                /*
                 * Managers in starting order!
                 * ===========================
                 */
                evtMgr,
                swapMgr,
                storeMgr,
                evictMgr,
                qryMgr,
                contQryMgr,
                affMgr,
                dataStructuresMgr,
                ttlMgr,
                drMgr,
                rslvrMgr,
                pluginMgr
            );

            cacheCtx.cacheObjectContext(cacheObjCtx);

            GridDhtCacheAdapter dht = null;

            switch (cfg.getAtomicityMode()) {
                case TRANSACTIONAL: {
                    assert cache instanceof GridNearTransactionalCache;

                    GridNearTransactionalCache near = (GridNearTransactionalCache)cache;

                    GridDhtCache dhtCache = cacheCtx.affinityNode() ?
                        new GridDhtCache(cacheCtx) :
                        new GridDhtCache(cacheCtx, new GridNoStorageCacheMap(cacheCtx));

                    dhtCache.near(near);

                    near.dht(dhtCache);

                    dht = dhtCache;

                    break;
                }
                case ATOMIC: {
                    assert cache instanceof GridNearAtomicCache;

                    GridNearAtomicCache near = (GridNearAtomicCache)cache;

                    GridDhtAtomicCache dhtCache = cacheCtx.affinityNode() ?
                        new GridDhtAtomicCache(cacheCtx) :
                        new GridDhtAtomicCache(cacheCtx, new GridNoStorageCacheMap(cacheCtx));

                    dhtCache.near(near);

                    near.dht(dhtCache);

                    dht = dhtCache;

                    break;
                }

                default: {
                    assert false : "Invalid cache atomicity mode: " + cfg.getAtomicityMode();
                }
            }

            cacheCtx.cache(dht);
        }

        return ret;
    }

    /**
     * Gets a collection of currently started caches.
     *
     * @return Collection of started cache names.
     */
    public Collection<String> cacheNames() {
        return F.viewReadOnly(registeredCaches.keySet(),
            new IgniteClosure<String, String>() {
                @Override public String apply(String s) {
                    return unmaskNull(s);
                }
            });
    }

    /**
     * Gets cache mode.
     *
     * @param cacheName Cache name to check.
     * @return Cache mode.
     */
    public CacheMode cacheMode(String cacheName) {
        DynamicCacheDescriptor desc = registeredCaches.get(maskNull(cacheName));

        return desc != null ? desc.cacheConfiguration().getCacheMode() : null;
    }

    /**
     * @param req Request to check.
     * @return {@code True} if change request was registered to apply.
     */
    @SuppressWarnings("IfMayBeConditional")
    public boolean exchangeNeeded(DynamicCacheChangeRequest req) {
        DynamicCacheDescriptor desc = registeredCaches.get(maskNull(req.cacheName()));

        if (desc != null) {
            if (req.close()) {
                assert req.initiatingNodeId() != null : req;

                return true;
            }

            if (desc.deploymentId().equals(req.deploymentId())) {
                if (req.start())
                    return !desc.cancelled();
                else
                    return desc.cancelled();
            }

            // If client requested cache start
            if (req.initiatingNodeId() != null)
                return true;
        }

        return false;
    }

    /**
     * @param reqs Requests to start.
     * @param topVer Topology version.
     * @throws IgniteCheckedException If failed to start cache.
     */
    @SuppressWarnings("TypeMayBeWeakened")
    public void prepareCachesStart(
        Collection<DynamicCacheChangeRequest> reqs,
        AffinityTopologyVersion topVer
    ) throws IgniteCheckedException {
        if (ctx.isDaemon())
            return;

        for (DynamicCacheChangeRequest req : reqs) {
            assert req.start() : req;
            assert req.cacheType() != null : req;

            prepareCacheStart(
                req.startCacheConfiguration(),
                req.nearCacheConfiguration(),
                req.cacheType(),
                req.clientStartOnly(),
                req.initiatingNodeId(),
                req.deploymentId(),
                topVer
            );
        }

        // Start statically configured caches received from remote nodes during exchange.
        for (DynamicCacheDescriptor desc : registeredCaches.values()) {
            if (desc.staticallyConfigured() && !desc.locallyConfigured()) {
                if (desc.onStart()) {
                    prepareCacheStart(
                        desc.cacheConfiguration(),
                        null,
                        desc.cacheType(),
                        false,
                        null,
                        desc.deploymentId(),
                        topVer
                    );
                }
            }
        }
    }

    /**
     * @param cfg Start configuration.
     * @param nearCfg Near configuration.
     * @param cacheType Cache type.
     * @param clientStartOnly Client only start request.
     * @param initiatingNodeId Initiating node ID.
     * @param deploymentId Deployment ID.
     * @param topVer Topology version.
     * @throws IgniteCheckedException If failed.
     */
    private void prepareCacheStart(
        CacheConfiguration cfg,
        NearCacheConfiguration nearCfg,
        CacheType cacheType,
        boolean clientStartOnly,
        UUID initiatingNodeId,
        IgniteUuid deploymentId,
        AffinityTopologyVersion topVer
    ) throws IgniteCheckedException {
        CacheConfiguration ccfg = new CacheConfiguration(cfg);

        IgnitePredicate nodeFilter = ccfg.getNodeFilter();

        ClusterNode locNode = ctx.discovery().localNode();

        boolean affNodeStart = !clientStartOnly && CU.affinityNode(locNode, nodeFilter);
        boolean clientNodeStart = locNode.id().equals(initiatingNodeId);

        if (sharedCtx.cacheContext(CU.cacheId(cfg.getName())) != null)
            return;

        if (affNodeStart || clientNodeStart) {
            if (clientNodeStart && !affNodeStart) {
                if (nearCfg != null)
                    ccfg.setNearConfiguration(nearCfg);
                else
                    ccfg.setNearConfiguration(null);
            }

            CacheObjectContext cacheObjCtx = ctx.cacheObjects().contextForCache(ccfg);

            GridCacheContext cacheCtx = createCache(ccfg, null, cacheType, cacheObjCtx, true);

            cacheCtx.startTopologyVersion(topVer);

            cacheCtx.dynamicDeploymentId(deploymentId);

            sharedCtx.addCacheContext(cacheCtx);

            caches.put(maskNull(cacheCtx.name()), cacheCtx.cache());

            startCache(cacheCtx.cache());
            onKernalStart(cacheCtx.cache());
        }
    }

    /**
     * @param req Stop request.
     */
    public void blockGateway(DynamicCacheChangeRequest req) {
        assert req.stop() || req.close();

        if (req.stop() || (req.close() && req.initiatingNodeId().equals(ctx.localNodeId()))) {
            // Break the proxy before exchange future is done.
            IgniteCacheProxy<?, ?> proxy = jCacheProxies.get(maskNull(req.cacheName()));

            if (proxy != null) {
                if (req.stop())
                    proxy.gate().stopped();
                else
                    proxy.closeProxy();
            }
        }
    }

    /**
     * @param req Request.
     */
    private void stopGateway(DynamicCacheChangeRequest req) {
        assert req.stop() : req;

        // Break the proxy before exchange future is done.
        IgniteCacheProxy<?, ?> proxy = jCacheProxies.remove(maskNull(req.cacheName()));

        if (proxy != null)
            proxy.gate().onStopped();
    }

    /**
     * @param req Stop request.
     */
    public void prepareCacheStop(DynamicCacheChangeRequest req) {
        assert req.stop() || req.close() : req;

        GridCacheAdapter<?, ?> cache = caches.remove(maskNull(req.cacheName()));

        if (cache != null) {
            GridCacheContext<?, ?> ctx = cache.context();

            sharedCtx.removeCacheContext(ctx);

            assert req.deploymentId().equals(ctx.dynamicDeploymentId()) : "Different deployment IDs [req=" + req +
                ", ctxDepId=" + ctx.dynamicDeploymentId() + ']';

            onKernalStop(cache, true);
            stopCache(cache, true);
        }
    }

    /**
     * Callback invoked when first exchange future for dynamic cache is completed.
     *
     * @param topVer Completed topology version.
     * @param reqs Change requests.
     * @param err Error.
     */
    @SuppressWarnings("unchecked")
    public void onExchangeDone(
        AffinityTopologyVersion topVer,
        Collection<DynamicCacheChangeRequest> reqs,
        Throwable err
    ) {
        for (GridCacheAdapter<?, ?> cache : caches.values()) {
            GridCacheContext<?, ?> cacheCtx = cache.context();

            if (F.eq(cacheCtx.startTopologyVersion(), topVer)) {
                cacheCtx.preloader().onInitialExchangeComplete(err);

                String masked = maskNull(cacheCtx.name());

                jCacheProxies.put(masked, new IgniteCacheProxy(cache.context(), cache, null, false));
            }
        }

        if (!F.isEmpty(reqs) && err == null) {
            for (DynamicCacheChangeRequest req : reqs) {
                String masked = maskNull(req.cacheName());

                if (req.stop()) {
                    stopGateway(req);

                    prepareCacheStop(req);

                    DynamicCacheDescriptor desc = registeredCaches.get(masked);

                    if (desc != null && desc.cancelled() && desc.deploymentId().equals(req.deploymentId()))
                        registeredCaches.remove(masked, desc);
                }
                else if (req.close() && req.initiatingNodeId().equals(ctx.localNodeId())) {
                    IgniteCacheProxy<?, ?> proxy = jCacheProxies.remove(masked);

                    if (proxy != null) {
                        if (proxy.context().affinityNode()) {
                            GridCacheAdapter<?, ?> cache = caches.get(masked);

                            if (cache != null)
                                jCacheProxies.put(masked, new IgniteCacheProxy(cache.context(), cache, null, false));
                        }
                        else {
                            proxy.context().gate().onStopped();

                            prepareCacheStop(req);
                        }
                    }
                }

                completeStartFuture(req);
            }
        }
    }

    /**
     * @param req Request to complete future for.
     */
    public void completeStartFuture(DynamicCacheChangeRequest req) {
        DynamicCacheStartFuture fut = (DynamicCacheStartFuture)pendingFuts.get(maskNull(req.cacheName()));

        assert req.deploymentId() != null;
        assert fut == null || fut.deploymentId != null;

        if (fut != null && fut.deploymentId().equals(req.deploymentId()) &&
            F.eq(req.initiatingNodeId(), ctx.localNodeId()))
            fut.onDone();
    }

    /**
     * Creates shared context.
     *
     * @param kernalCtx Kernal context.
     * @param storeSesLsnrs Store session listeners.
     * @return Shared context.
     */
    @SuppressWarnings("unchecked")
    private GridCacheSharedContext createSharedContext(GridKernalContext kernalCtx,
        Collection<CacheStoreSessionListener> storeSesLsnrs) throws IgniteCheckedException {
        IgniteTxManager tm = new IgniteTxManager();
        GridCacheMvccManager mvccMgr = new GridCacheMvccManager();
        GridCacheVersionManager verMgr = new GridCacheVersionManager();
        GridCacheDeploymentManager depMgr = new GridCacheDeploymentManager();
        GridCachePartitionExchangeManager exchMgr = new GridCachePartitionExchangeManager();
        GridCacheIoManager ioMgr = new GridCacheIoManager();

        CacheJtaManagerAdapter jta = JTA.createOptional();
        
        return new GridCacheSharedContext(
            kernalCtx,
            tm,
            verMgr,
            mvccMgr,
            depMgr,
            exchMgr,
            ioMgr,
            jta,
            storeSesLsnrs
        );
    }

    /** {@inheritDoc} */
    @Nullable @Override public DiscoveryDataExchangeType discoveryDataType() {
        return DiscoveryDataExchangeType.CACHE_PROC;
    }

    /** {@inheritDoc} */
    @Nullable @Override public Serializable collectDiscoveryData(UUID nodeId) {
        // Collect dynamically started caches to a single object.
        Collection<DynamicCacheChangeRequest> reqs =
            new ArrayList<>(registeredCaches.size() + registeredTemplates.size());

        boolean reconnect = ctx.localNodeId().equals(nodeId) && cachesOnDisconnect != null;

        Map<String, DynamicCacheDescriptor> descs = reconnect ? cachesOnDisconnect : registeredCaches;

        for (DynamicCacheDescriptor desc : descs.values()) {
            if (!desc.cancelled()) {
                DynamicCacheChangeRequest req = new DynamicCacheChangeRequest(desc.cacheConfiguration().getName(), null);

                req.startCacheConfiguration(desc.cacheConfiguration());

                req.cacheType(desc.cacheType());

                req.deploymentId(desc.deploymentId());

                reqs.add(req);
            }
        }

        for (DynamicCacheDescriptor desc : registeredTemplates.values()) {
            DynamicCacheChangeRequest req = new DynamicCacheChangeRequest(desc.cacheConfiguration().getName(), null);

            req.startCacheConfiguration(desc.cacheConfiguration());

            req.template(true);

            req.deploymentId(desc.deploymentId());

            reqs.add(req);
        }

        DynamicCacheChangeBatch req = new DynamicCacheChangeBatch(reqs);

        Map<String, Map<UUID, Boolean>> clientNodesMap = ctx.discovery().clientNodesMap();

        if (reconnect) {
            clientNodesMap = U.newHashMap(caches.size());

            for (GridCacheAdapter<?, ?> cache : caches.values()) {
                Boolean nearEnabled = cache.isNear();

                Map<UUID, Boolean> map = U.newHashMap(1);

                map.put(nodeId, nearEnabled);

                clientNodesMap.put(cache.name(), map);
            }
        }

        req.clientNodes(clientNodesMap);

        req.clientReconnect(reconnect);

        return req;
    }

    /** {@inheritDoc} */
    @Override public void onDiscoveryDataReceived(UUID joiningNodeId, UUID rmtNodeId, Serializable data) {
        if (data instanceof DynamicCacheChangeBatch) {
            DynamicCacheChangeBatch batch = (DynamicCacheChangeBatch)data;

            if (batch.clientReconnect()) {
                for (DynamicCacheChangeRequest req : batch.requests()) {
                    assert !req.template() : req;

                    String name = req.cacheName();

                    boolean sysCache = CU.isMarshallerCache(name) || CU.isUtilityCache(name) || CU.isAtomicsCache(name);

                    if (!sysCache) {
                        DynamicCacheDescriptor desc = registeredCaches.get(maskNull(req.cacheName()));

                        if (desc != null && !desc.cancelled() && desc.deploymentId().equals(req.deploymentId())) {
                            Map<UUID, Boolean> nodes = batch.clientNodes().get(name);

                            assert nodes != null : req;
                            assert nodes.containsKey(joiningNodeId) : nodes;

                            ctx.discovery().addClientNode(req.cacheName(), joiningNodeId, nodes.get(joiningNodeId));
                        }
                    }
                    else
                        ctx.discovery().addClientNode(req.cacheName(), joiningNodeId, false);
                }
            }
            else {
                for (DynamicCacheChangeRequest req : batch.requests()) {
                    if (req.template()) {
                        CacheConfiguration ccfg = req.startCacheConfiguration();

                        assert ccfg != null : req;

                        DynamicCacheDescriptor existing = registeredTemplates.get(maskNull(req.cacheName()));

                        if (existing == null) {
                            DynamicCacheDescriptor desc = new DynamicCacheDescriptor(
                                ctx,
                                ccfg,
                                req.cacheType(),
                                true,
                                req.deploymentId());

                            registeredTemplates.put(maskNull(req.cacheName()), desc);
                        }

                        continue;
                    }

                    DynamicCacheDescriptor existing = registeredCaches.get(maskNull(req.cacheName()));

                    if (req.start() && !req.clientStartOnly()) {
                        CacheConfiguration ccfg = req.startCacheConfiguration();

                        if (existing != null) {
                            if (existing.locallyConfigured()) {
                                existing.deploymentId(req.deploymentId());

                                existing.addRemoteConfiguration(rmtNodeId, req.startCacheConfiguration());

                                ctx.discovery().setCacheFilter(
                                    req.cacheName(),
                                    ccfg.getNodeFilter(),
                                    ccfg.getNearConfiguration() != null,
                                    ccfg.getCacheMode() == LOCAL);
                            }
                        }
                        else {
                            assert req.cacheType() != null : req;

                            DynamicCacheDescriptor desc = new DynamicCacheDescriptor(
                                ctx,
                                ccfg,
                                req.cacheType(),
                                false,
                                req.deploymentId());

                            // Received statically configured cache.
                            if (req.initiatingNodeId() == null)
                                desc.staticallyConfigured(true);

                            registeredCaches.put(maskNull(req.cacheName()), desc);

                            ctx.discovery().setCacheFilter(
                                req.cacheName(),
                                ccfg.getNodeFilter(),
                                ccfg.getNearConfiguration() != null,
                                ccfg.getCacheMode() == LOCAL);
                        }
                    }
                }

                if (!F.isEmpty(batch.clientNodes())) {
                    for (Map.Entry<String, Map<UUID, Boolean>> entry : batch.clientNodes().entrySet()) {
                        String cacheName = entry.getKey();

                        for (Map.Entry<UUID, Boolean> tup : entry.getValue().entrySet())
                            ctx.discovery().addClientNode(cacheName, tup.getKey(), tup.getValue());
                    }
                }
            }
        }
    }

    /**
     * Dynamically starts cache using template configuration.
     *
     * @param cacheName Cache name.
     * @return Future that will be completed when cache is deployed.
     */
    public IgniteInternalFuture<?> createFromTemplate(String cacheName) {
        CacheConfiguration cfg = createConfigFromTemplate(cacheName);

        return dynamicStartCache(cfg, cacheName, null, true, true);
    }

    /**
     * Dynamically starts cache using template configuration.
     *
     * @param cacheName Cache name.
     * @return Future that will be completed when cache is deployed.
     */
    public IgniteInternalFuture<?> getOrCreateFromTemplate(String cacheName) {
        try {
            if (publicJCache(cacheName, false) != null) // Cache with given name already started.
                return new GridFinishedFuture<>();

            CacheConfiguration cfg = createConfigFromTemplate(cacheName);

            return dynamicStartCache(cfg, cacheName, null, false, true);
        }
        catch (IgniteCheckedException e) {
            return new GridFinishedFuture<>(e);
        }
    }

    /**
     * @param cacheName Cache name.
     * @return Cache configuration.
     */
    private CacheConfiguration createConfigFromTemplate(String cacheName) {
        CacheConfiguration cfgTemplate = null;

        CacheConfiguration dfltCacheCfg = null;

        List<CacheConfiguration> wildcardNameCfgs = null;

        for (DynamicCacheDescriptor desc : registeredTemplates.values()) {
            assert desc.template();

            CacheConfiguration cfg = desc.cacheConfiguration();

            assert cfg != null;

            if (F.eq(cacheName, cfg.getName())) {
                cfgTemplate = cfg;

                break;
            }

            if (cfg.getName() != null ) {
                if (cfg.getName().endsWith("*")) {
                    if (cfg.getName().length() > 1) {
                        if (wildcardNameCfgs == null)
                            wildcardNameCfgs = new ArrayList<>();

                        wildcardNameCfgs.add(cfg);
                    }
                    else
                        dfltCacheCfg = cfg; // Template with name '*'.
                }
            }
            else if (dfltCacheCfg == null)
                dfltCacheCfg = cfg;
        }

        if (cfgTemplate == null && cacheName != null && wildcardNameCfgs != null) {
            Collections.sort(wildcardNameCfgs, new Comparator<CacheConfiguration>() {
                @Override public int compare(CacheConfiguration cfg1, CacheConfiguration cfg2) {
                    Integer len1 = cfg1.getName() != null ? cfg1.getName().length() : 0;
                    Integer len2 = cfg2.getName() != null ? cfg2.getName().length() : 0;

                    return len2.compareTo(len1);
                }
            });

            for (CacheConfiguration cfg : wildcardNameCfgs) {
                if (cacheName.startsWith(cfg.getName().substring(0, cfg.getName().length() - 1))) {
                    cfgTemplate = cfg;

                    break;
                }
            }
        }

        if (cfgTemplate == null)
            cfgTemplate = dfltCacheCfg;

        if (cfgTemplate == null)
            cfgTemplate = new CacheConfiguration();

        CacheConfiguration cfg = new CacheConfiguration(cfgTemplate);

        cfg.setName(cacheName);

        return cfg;
    }

    /**
     * Dynamically starts cache.
     *
     * @param ccfg Cache configuration.
     * @param cacheName Cache name.
     * @param nearCfg Near cache configuration.
     * @param failIfExists Fail if exists flag.
     * @return Future that will be completed when cache is deployed.
     */
    @SuppressWarnings("IfMayBeConditional")
    public IgniteInternalFuture<?> dynamicStartCache(
        @Nullable CacheConfiguration ccfg,
        String cacheName,
        @Nullable NearCacheConfiguration nearCfg,
        boolean failIfExists,
        boolean failIfNotStarted
    ) {
        return dynamicStartCache(ccfg, cacheName, nearCfg, CacheType.USER, failIfExists, failIfNotStarted);
    }

    /**
     * Dynamically starts cache.
     *
     * @param ccfg Cache configuration.
     * @param cacheName Cache name.
     * @param nearCfg Near cache configuration.
     * @param failIfExists Fail if exists flag.
     * @return Future that will be completed when cache is deployed.
     */
    @SuppressWarnings("IfMayBeConditional")
    public IgniteInternalFuture<?> dynamicStartCache(
        @Nullable CacheConfiguration ccfg,
        String cacheName,
        @Nullable NearCacheConfiguration nearCfg,
        CacheType cacheType,
        boolean failIfExists,
        boolean failIfNotStarted
    ) {
        checkEmptyTransactions();

        DynamicCacheDescriptor desc = registeredCaches.get(maskNull(cacheName));

        DynamicCacheChangeRequest req = new DynamicCacheChangeRequest(cacheName, ctx.localNodeId());

        req.failIfExists(failIfExists);

        if (ccfg != null) {
            try {
                checkSerializable(ccfg);
            }
            catch (IgniteCheckedException e) {
                return new GridFinishedFuture<>(e);
            }

            if (desc != null && !desc.cancelled()) {
                if (failIfExists)
                    return new GridFinishedFuture<>(new CacheExistsException("Failed to start cache " +
                        "(a cache with the same name is already started): " + cacheName));
                else {
                    CacheConfiguration descCfg = desc.cacheConfiguration();

                    // Check if we were asked to start a near cache.
                    if (nearCfg != null) {
                        if (CU.affinityNode(ctx.discovery().localNode(), descCfg.getNodeFilter())) {
                            // If we are on a data node and near cache was enabled, return success, else - fail.
                            if (descCfg.getNearConfiguration() != null)
                                return new GridFinishedFuture<>();
                            else
                                return new GridFinishedFuture<>(new IgniteCheckedException("Failed to start near " +
                                    "cache (local node is an affinity node for cache): " + cacheName));
                        }
                        else
                            // If local node has near cache, return success.
                            req.clientStartOnly(true);
                    }
                    else
                        req.clientStartOnly(true);

                    req.deploymentId(desc.deploymentId());

                    req.startCacheConfiguration(descCfg);
                }
            }
            else {
                req.deploymentId(IgniteUuid.randomUuid());

                try {
                    CacheConfiguration cfg = new CacheConfiguration(ccfg);

                    CacheObjectContext cacheObjCtx = ctx.cacheObjects().contextForCache(cfg);

                    initialize(cfg, cacheObjCtx);

                    req.startCacheConfiguration(cfg);
                }
                catch (IgniteCheckedException e) {
                    return new GridFinishedFuture(e);
                }
            }
        }
        else {
            req.clientStartOnly(true);

            if (desc != null && !desc.cancelled())
                ccfg = desc.cacheConfiguration();

            if (ccfg == null) {
                if (failIfNotStarted)
                    return new GridFinishedFuture<>(new CacheExistsException("Failed to start client cache " +
                        "(a cache with the given name is not started): " + cacheName));
                else
                    return new GridFinishedFuture<>();
            }

            req.deploymentId(desc.deploymentId());
            req.startCacheConfiguration(ccfg);
        }

        if (nearCfg != null)
            req.nearCacheConfiguration(nearCfg);

        req.cacheType(cacheType);

        CacheConfiguration cfg = req.startCacheConfiguration();

        try {
            // TODO: IGNITE-884 - Prepare all factories.
            prepare(cfg, cfg.getCacheStoreFactory(), false);
        }
        catch (IgniteCheckedException e) {
            return new GridFinishedFuture<>(e);
        }

        req.startContext(new CacheStartContext(ctx, cfg));

        return F.first(initiateCacheChanges(F.asList(req), failIfExists));
    }

    /**
     * @param cacheName Cache name to destroy.
     * @return Future that will be completed when cache is destroyed.
     */
    public IgniteInternalFuture<?> dynamicDestroyCache(String cacheName) {
        checkEmptyTransactions();

        DynamicCacheChangeRequest t = new DynamicCacheChangeRequest(cacheName, ctx.localNodeId());

        t.stop(true);

        return F.first(initiateCacheChanges(F.asList(t), false));
    }


    /**
     * @param cacheName Cache name to close.
     * @return Future that will be completed when cache is closed.
     */
    public IgniteInternalFuture<?> dynamicCloseCache(String cacheName) {
        IgniteCacheProxy<?, ?> proxy = jCacheProxies.get(maskNull(cacheName));

        if (proxy == null || proxy.proxyClosed())
            return new GridFinishedFuture<>(); // No-op.

        checkEmptyTransactions();

        DynamicCacheChangeRequest t = new DynamicCacheChangeRequest(cacheName, ctx.localNodeId());

        t.close(true);

        return F.first(initiateCacheChanges(F.asList(t), false));
    }

    /**
     * @param reqs Requests.
     * @return Collection of futures.
     */
    @SuppressWarnings("TypeMayBeWeakened")
    private Collection<DynamicCacheStartFuture> initiateCacheChanges(Collection<DynamicCacheChangeRequest> reqs,
        boolean failIfExists) {
        Collection<DynamicCacheStartFuture> res = new ArrayList<>(reqs.size());

        Collection<DynamicCacheChangeRequest> sndReqs = new ArrayList<>(reqs.size());

        for (DynamicCacheChangeRequest req : reqs) {
            DynamicCacheStartFuture fut = new DynamicCacheStartFuture(req.cacheName(), req.deploymentId(), req);

            try {
<<<<<<< HEAD
                String masked = maskNull(req.cacheName());

                if (req.stop()) {
                    DynamicCacheDescriptor desc = registeredCaches.get(masked);
=======
                if (req.stop() || req.close()) {
                    DynamicCacheDescriptor desc = registeredCaches.get(maskNull(req.cacheName()));
>>>>>>> f0d24f6b

                    if (desc == null)
                        // No-op.
                        fut.onDone();
                    else {
                        assert desc.cacheConfiguration() != null : desc;

                        if (req.close() && desc.cacheConfiguration().getCacheMode() == LOCAL) {
                            req.close(false);

                            req.stop(true);
                        }

                        IgniteUuid dynamicDeploymentId = desc.deploymentId();

                        assert dynamicDeploymentId != null : desc;

                        // Save deployment ID to avoid concurrent stops.
                        req.deploymentId(dynamicDeploymentId);
                        fut.deploymentId = dynamicDeploymentId;
                    }
                }

                if (fut.isDone())
                    continue;

                DynamicCacheStartFuture old = (DynamicCacheStartFuture)pendingFuts.putIfAbsent(masked, fut);

                if (old != null) {
                    if (req.start()) {
                        if (!req.clientStartOnly()) {
                            if (failIfExists)
                                fut.onDone(new CacheExistsException("Failed to start cache " +
                                    "(a cache with the same name is already being started or stopped): " +
                                    req.cacheName()));
                            else {
                                fut = old;

                                continue;
                            }
                        }
                        else {
                            fut = old;

                            continue;
                        }
                    }
                    else {
                        fut = old;

                        continue;
                    }
                }
                else {
                    CacheStartContext oldStartCtx = startCtxs.put(masked, req.startContext());

                    assert oldStartCtx == null;
                }

                if (fut.isDone())
                    continue;

                sndReqs.add(req);
            }
            catch (Exception e) {
                fut.onDone(e);
            }
            finally {
                res.add(fut);
            }
        }

        Exception err = null;

        if (!sndReqs.isEmpty()) {
            try {
                ctx.discovery().sendCustomEvent(new DynamicCacheChangeBatch(sndReqs));

                if (ctx.clientDisconnected())
                    err = new IgniteClientDisconnectedCheckedException(ctx.cluster().clientReconnectFuture(),
                        "Failed to execute dynamic cache change request, client node disconnected.");
            }
            catch (IgniteCheckedException e) {
                err = e;
            }
        }

        if (err != null) {
            for (DynamicCacheStartFuture fut : res)
                fut.onDone(err);
        }

        return res;
    }

    /**
     * Callback invoked from discovery thread when cache deployment request is received.
     *
     * @param batch Change request batch.
     */
    private void onCacheChangeRequested(DynamicCacheChangeBatch batch) {
        for (DynamicCacheChangeRequest req : batch.requests()) {
            if (req.template()) {
                CacheConfiguration ccfg = req.startCacheConfiguration();

                assert ccfg != null : req;

                DynamicCacheDescriptor desc = registeredTemplates.get(maskNull(req.cacheName()));

                if (desc == null) {
                    DynamicCacheDescriptor templateDesc =
                        new DynamicCacheDescriptor(ctx, ccfg, req.cacheType(), true, req.deploymentId());

                    DynamicCacheDescriptor old = registeredTemplates.put(maskNull(ccfg.getName()), templateDesc);

                    assert old == null :
                        "Dynamic cache map was concurrently modified [new=" + templateDesc + ", old=" + old + ']';
                }

                TemplateConfigurationFuture fut =
                    (TemplateConfigurationFuture)pendingTemplateFuts.get(maskNull(ccfg.getName()));

                if (fut != null && fut.deploymentId().equals(req.deploymentId()))
                    fut.onDone();

                continue;
            }

            DynamicCacheDescriptor desc = registeredCaches.get(maskNull(req.cacheName()));

            if (req.start()) {
                CacheConfiguration ccfg = req.startCacheConfiguration();

                DynamicCacheStartFuture startFut = (DynamicCacheStartFuture)pendingFuts.get(
                    maskNull(ccfg.getName()));

                // Check if cache with the same name was concurrently started form different node.
                if (desc != null) {
                    if (!req.clientStartOnly() && req.failIfExists()) {
                        // If local node initiated start, fail the start future.
                        if (startFut != null && startFut.deploymentId().equals(req.deploymentId())) {
                            startFut.onDone(new CacheExistsException("Failed to start cache " +
                                "(a cache with the same name is already started): " + U.maskName(ccfg.getName())));
                        }

                        return;
                    }

                    req.clientStartOnly(true);
                }
                else {
                    if (req.clientStartOnly()) {
                        if (startFut != null && startFut.deploymentId().equals(req.deploymentId())) {
                            startFut.onDone(new IgniteCheckedException("Failed to start client cache " +
                                "(a cache with the given name is not started): " + U.maskName(ccfg.getName())));
                        }

                        return;
                    }
                }

                if (!req.clientStartOnly() && desc == null) {
                    assert req.cacheType() != null : req;

                    DynamicCacheDescriptor startDesc =
                        new DynamicCacheDescriptor(ctx, ccfg, req.cacheType(), false, req.deploymentId());

                    DynamicCacheDescriptor old = registeredCaches.put(maskNull(ccfg.getName()), startDesc);

                    assert old == null :
                        "Dynamic cache map was concurrently modified [new=" + startDesc + ", old=" + old + ']';

                    ctx.discovery().setCacheFilter(
                        ccfg.getName(),
                        ccfg.getNodeFilter(),
                        ccfg.getNearConfiguration() != null,
                        ccfg.getCacheMode() == LOCAL);
                }

                ctx.discovery().addClientNode(req.cacheName(),
                    req.initiatingNodeId(),
                    req.nearCacheConfiguration() != null);
            }
            else {
                assert req.stop() || req.close() : req;

                if (desc == null) {
                    // If local node initiated start, finish future.
                    DynamicCacheStartFuture changeFut =
                        (DynamicCacheStartFuture)pendingFuts.get(maskNull(req.cacheName()));

                    if (changeFut != null && changeFut.deploymentId().equals(req.deploymentId())) {
                        // No-op.
                        changeFut.onDone();
                    }

                    return;
                }

                if (req.stop()) {
                    desc.onCancelled();

                    ctx.discovery().removeCacheFilter(req.cacheName());
                }
                else
                    ctx.discovery().onClientCacheClose(req.cacheName(), req.initiatingNodeId());
            }
        }
    }

    /**
     * Checks that preload-order-dependant caches has SYNC or ASYNC preloading mode.
     *
     * @param cfgs Caches.
     * @return Maximum detected preload order.
     * @throws IgniteCheckedException If validation failed.
     */
    private int validatePreloadOrder(CacheConfiguration[] cfgs) throws IgniteCheckedException {
        int maxOrder = 0;

        for (CacheConfiguration cfg : cfgs) {
            int rebalanceOrder = cfg.getRebalanceOrder();

            if (rebalanceOrder > 0) {
                if (cfg.getCacheMode() == LOCAL)
                    throw new IgniteCheckedException("Rebalance order set for local cache (fix configuration and restart the " +
                        "node): " + U.maskName(cfg.getName()));

                if (cfg.getRebalanceMode() == CacheRebalanceMode.NONE)
                    throw new IgniteCheckedException("Only caches with SYNC or ASYNC rebalance mode can be set as rebalance " +
                        "dependency for other caches [cacheName=" + U.maskName(cfg.getName()) +
                        ", rebalanceMode=" + cfg.getRebalanceMode() + ", rebalanceOrder=" + cfg.getRebalanceOrder() + ']');

                maxOrder = Math.max(maxOrder, rebalanceOrder);
            }
            else if (rebalanceOrder < 0)
                throw new IgniteCheckedException("Rebalance order cannot be negative for cache (fix configuration and restart " +
                    "the node) [cacheName=" + U.maskName(cfg.getName()) + ", rebalanceOrder=" + rebalanceOrder + ']');
        }

        return maxOrder;
    }

    /** {@inheritDoc} */
    @Nullable @Override public IgniteNodeValidationResult validateNode(ClusterNode node) {
        return validateHashIdResolvers(node);
    }

    /**
     * @param node Joining node.
     * @return Validation result or {@code null} in case of success.
     */
    @Nullable private IgniteNodeValidationResult validateHashIdResolvers(ClusterNode node) {
        if (!node.isClient()) {
            for (DynamicCacheDescriptor desc : registeredCaches.values()) {
                CacheConfiguration cfg = desc.cacheConfiguration();

                if (cfg.getAffinity() instanceof RendezvousAffinityFunction) {
                    RendezvousAffinityFunction aff = (RendezvousAffinityFunction)cfg.getAffinity();

                    AffinityNodeHashResolver hashIdRslvr = aff.getHashIdResolver();

                    assert hashIdRslvr != null;

                    Object nodeHashObj = hashIdRslvr.resolve(node);

                    for (ClusterNode topNode : ctx.discovery().allNodes()) {
                        Object topNodeHashObj = hashIdRslvr.resolve(topNode);

                        if (nodeHashObj.hashCode() == topNodeHashObj.hashCode()) {
                            String errMsg = "Failed to add node to topology because it has the same hash code for " +
                                "partitioned affinity as one of existing nodes [cacheName=" + U.maskName(cfg.getName()) +
                                ", hashIdResolverClass=" + hashIdRslvr.getClass().getName() +
                                ", existingNodeId=" + topNode.id() + ']';

                            String sndMsg = "Failed to add node to topology because it has the same hash code for " +
                                "partitioned affinity as one of existing nodes [cacheName=" + U.maskName(cfg.getName()) +
                                ", hashIdResolverClass=" + hashIdRslvr.getClass().getName() + ", existingNodeId=" +
                                topNode.id() + ']';

                            return new IgniteNodeValidationResult(topNode.id(), errMsg, sndMsg);
                        }
                    }
                }
            }
        }

        return null;
    }

    /**
     * Checks that remote caches has configuration compatible with the local.
     *
     * @param locCfg Local configuration.
     * @param rmtCfg Remote configuration.
     * @param rmtNode Remote node.
     * @param desc Cache descriptor.
     * @throws IgniteCheckedException If check failed.
     */
    private void checkCache(CacheConfiguration locCfg, CacheConfiguration rmtCfg, ClusterNode rmtNode,
        DynamicCacheDescriptor desc) throws IgniteCheckedException {
        ClusterNode locNode = ctx.discovery().localNode();

        UUID rmt = rmtNode.id();

        GridCacheAttributes rmtAttr = new GridCacheAttributes(rmtCfg);
        GridCacheAttributes locAttr = new GridCacheAttributes(locCfg);

        boolean isLocAff = CU.affinityNode(locNode, locCfg.getNodeFilter());
        boolean isRmtAff = CU.affinityNode(rmtNode, rmtCfg.getNodeFilter());

        CU.checkAttributeMismatch(log, rmtAttr.cacheName(), rmt, "cacheMode", "Cache mode",
            locAttr.cacheMode(), rmtAttr.cacheMode(), true);

        if (rmtAttr.cacheMode() != LOCAL) {
            CU.checkAttributeMismatch(log, rmtAttr.cacheName(), rmt, "interceptor", "Cache Interceptor",
                locAttr.interceptorClassName(), rmtAttr.interceptorClassName(), true);

            CU.checkAttributeMismatch(log, rmtAttr.cacheName(), rmt, "atomicityMode",
                "Cache atomicity mode", locAttr.atomicityMode(), rmtAttr.atomicityMode(), true);

            CU.checkAttributeMismatch(log, rmtAttr.cacheName(), rmt, "cachePreloadMode",
                "Cache preload mode", locAttr.cacheRebalanceMode(), rmtAttr.cacheRebalanceMode(), true);

            boolean checkStore = isLocAff && isRmtAff;

            if (checkStore)
                CU.checkAttributeMismatch(log, rmtAttr.cacheName(), rmt, "storeFactory", "Store factory",
                    locAttr.storeFactoryClassName(), rmtAttr.storeFactoryClassName(), true);

            CU.checkAttributeMismatch(log, rmtAttr.cacheName(), rmt, "cacheAffinity", "Cache affinity",
                locAttr.cacheAffinityClassName(), rmtAttr.cacheAffinityClassName(), true);

            CU.checkAttributeMismatch(log, rmtAttr.cacheName(), rmt, "cacheAffinityMapper",
                "Cache affinity mapper", locAttr.cacheAffinityMapperClassName(),
                rmtAttr.cacheAffinityMapperClassName(), true);

            CU.checkAttributeMismatch(log, rmtAttr.cacheName(), rmt, "affinityPartitionsCount",
                "Affinity partitions count", locAttr.affinityPartitionsCount(),
                rmtAttr.affinityPartitionsCount(), true);

            CU.checkAttributeMismatch(log, rmtAttr.cacheName(), rmt, "evictionFilter", "Eviction filter",
                locAttr.evictionFilterClassName(), rmtAttr.evictionFilterClassName(), true);

            CU.checkAttributeMismatch(log, rmtAttr.cacheName(), rmt, "evictionPolicy", "Eviction policy",
                locAttr.evictionPolicyClassName(), rmtAttr.evictionPolicyClassName(), true);

            CU.checkAttributeMismatch(log, rmtAttr.cacheName(), rmt, "transactionManagerLookup",
                "Transaction manager lookup", locAttr.transactionManagerLookupClassName(),
                rmtAttr.transactionManagerLookupClassName(), false);

            CU.checkAttributeMismatch(log, rmtAttr.cacheName(), rmt, "defaultLockTimeout",
                "Default lock timeout", locAttr.defaultLockTimeout(), rmtAttr.defaultLockTimeout(), false);

            CU.checkAttributeMismatch(log, rmtAttr.cacheName(), rmt, "preloadBatchSize",
                "Preload batch size", locAttr.rebalanceBatchSize(), rmtAttr.rebalanceBatchSize(), false);

            CU.checkAttributeMismatch(log, rmtAttr.cacheName(), rmt, "swapEnabled",
                "Swap enabled", locAttr.swapEnabled(), rmtAttr.swapEnabled(), false);

            CU.checkAttributeMismatch(log, rmtAttr.cacheName(), rmt, "writeSynchronizationMode",
                "Write synchronization mode", locAttr.writeSynchronization(), rmtAttr.writeSynchronization(),
                true);

            CU.checkAttributeMismatch(log, rmtAttr.cacheName(), rmt, "writeBehindBatchSize",
                "Write behind batch size", locAttr.writeBehindBatchSize(), rmtAttr.writeBehindBatchSize(),
                false);

            CU.checkAttributeMismatch(log, rmtAttr.cacheName(), rmt, "writeBehindEnabled",
                "Write behind enabled", locAttr.writeBehindEnabled(), rmtAttr.writeBehindEnabled(), false);

            CU.checkAttributeMismatch(log, rmtAttr.cacheName(), rmt, "writeBehindFlushFrequency",
                "Write behind flush frequency", locAttr.writeBehindFlushFrequency(),
                rmtAttr.writeBehindFlushFrequency(), false);

            CU.checkAttributeMismatch(log, rmtAttr.cacheName(), rmt, "writeBehindFlushSize",
                "Write behind flush size", locAttr.writeBehindFlushSize(), rmtAttr.writeBehindFlushSize(),
                false);

            CU.checkAttributeMismatch(log, rmtAttr.cacheName(), rmt, "writeBehindFlushThreadCount",
                "Write behind flush thread count", locAttr.writeBehindFlushThreadCount(),
                rmtAttr.writeBehindFlushThreadCount(), false);

            CU.checkAttributeMismatch(log, rmtAttr.cacheName(), rmt, "evictMaxOverflowRatio",
                "Eviction max overflow ratio", locAttr.evictMaxOverflowRatio(),
                rmtAttr.evictMaxOverflowRatio(), true);

            if (locAttr.cacheMode() == PARTITIONED) {
                CU.checkAttributeMismatch(log, rmtAttr.cacheName(), rmt, "evictSynchronized",
                    "Eviction synchronized", locAttr.evictSynchronized(), rmtAttr.evictSynchronized(),
                    true);

                CU.checkAttributeMismatch(log, rmtAttr.cacheName(), rmt, "nearEvictionPolicy",
                    "Near eviction policy", locAttr.nearEvictionPolicyClassName(),
                    rmtAttr.nearEvictionPolicyClassName(), false);

                CU.checkAttributeMismatch(log, rmtAttr.cacheName(), rmt, "affinityIncludeNeighbors",
                    "Affinity include neighbors", locAttr.affinityIncludeNeighbors(),
                    rmtAttr.affinityIncludeNeighbors(), true);

                CU.checkAttributeMismatch(log, rmtAttr.cacheName(), rmt, "affinityKeyBackups",
                    "Affinity key backups", locAttr.affinityKeyBackups(),
                    rmtAttr.affinityKeyBackups(), true);

                CU.checkAttributeMismatch(log, rmtAttr.cacheName(), rmt, "cacheAffinity.hashIdResolver",
                    "Partitioned cache affinity hash ID resolver class",
                    locAttr.affinityHashIdResolverClassName(), rmtAttr.affinityHashIdResolverClassName(),
                    true);
            }
        }
    }

    /**
     * @param rmt Remote node to check.
     * @throws IgniteCheckedException If check failed.
     */
    private void checkTransactionConfiguration(ClusterNode rmt) throws IgniteCheckedException {
        TransactionConfiguration txCfg = rmt.attribute(ATTR_TX_CONFIG);

        if (txCfg != null) {
            TransactionConfiguration locTxCfg = ctx.config().getTransactionConfiguration();

            if (locTxCfg.isTxSerializableEnabled() != txCfg.isTxSerializableEnabled())
                throw new IgniteCheckedException("Serializable transactions enabled mismatch " +
                    "(fix txSerializableEnabled property or set -D" + IGNITE_SKIP_CONFIGURATION_CONSISTENCY_CHECK + "=true " +
                    "system property) [rmtNodeId=" + rmt.id() +
                    ", locTxSerializableEnabled=" + locTxCfg.isTxSerializableEnabled() +
                    ", rmtTxSerializableEnabled=" + txCfg.isTxSerializableEnabled() + ']');
        }
    }

    /**
     * Gets preload finish future for preload-ordered cache with given order. I.e. will get compound preload future
     * with maximum order less than {@code order}.
     *
     * @param order Cache order.
     * @return Compound preload future or {@code null} if order is minimal order found.
     */
    @Nullable public IgniteInternalFuture<?> orderedPreloadFuture(int order) {
        Map.Entry<Integer, IgniteInternalFuture<?>> entry = preloadFuts.lowerEntry(order);

        return entry == null ? null : entry.getValue();
    }

    /**
     * @param spaceName Space name.
     * @param keyBytes Key bytes.
     * @param valBytes Value bytes.
     */
    @SuppressWarnings( {"unchecked"})
    public void onEvictFromSwap(String spaceName, byte[] keyBytes, byte[] valBytes) {
        assert spaceName != null;
        assert keyBytes != null;
        assert valBytes != null;

        /*
         * NOTE: this method should not have any synchronization because
         * it is called from synchronization block within Swap SPI.
         */

        GridCacheAdapter cache = caches.get(maskNull(CU.cacheNameForSwapSpaceName(spaceName)));

        assert cache != null : "Failed to resolve cache name for swap space name: " + spaceName;

        GridCacheContext cctx = cache.configuration().getCacheMode() == PARTITIONED ?
            ((GridNearCacheAdapter<?, ?>)cache).dht().context() : cache.context();

        if (spaceName.equals(CU.swapSpaceName(cctx))) {
            GridCacheQueryManager qryMgr = cctx.queries();

            if (qryMgr != null) {
                try {
                    KeyCacheObject key = cctx.toCacheKeyObject(keyBytes);

                    GridCacheSwapEntry swapEntry = GridCacheSwapEntryImpl.unmarshal(valBytes);

                    CacheObject val = swapEntry.value();

                    if (val == null)
                        val = cctx.cacheObjects().toCacheObject(cctx.cacheObjectContext(), swapEntry.type(),
                            swapEntry.valueBytes());

                    assert val != null;

                    qryMgr.remove(key, val);
                }
                catch (IgniteCheckedException e) {
                    U.error(log, "Failed to unmarshal key evicted from swap [swapSpaceName=" + spaceName + ']', e);
                }
            }
        }
    }

    /**
     * @param cfg Cache configuration.
     * @return Query manager.
     */
    private GridCacheQueryManager queryManager(CacheConfiguration cfg) {
        return cfg.getCacheMode() == LOCAL ? new GridCacheLocalQueryManager() : new GridCacheDistributedQueryManager();
    }

    /**
     * @return Last data version.
     */
    public long lastDataVersion() {
        long max = 0;

        for (GridCacheAdapter<?, ?> cache : caches.values()) {
            GridCacheContext<?, ?> ctx = cache.context();

            if (ctx.versions().last().order() > max)
                max = ctx.versions().last().order();

            if (ctx.isNear()) {
                ctx = ctx.near().dht().context();

                if (ctx.versions().last().order() > max)
                    max = ctx.versions().last().order();
            }
        }

        return max;
    }

    /**
     * @param <K> type of keys.
     * @param <V> type of values.
     * @return Default cache.
     */
    public <K, V> IgniteInternalCache<K, V> cache() {
        return cache(null);
    }

    /**
     * @param name Cache name.
     * @param <K> type of keys.
     * @param <V> type of values.
     * @return Cache instance for given name.
     */
    @SuppressWarnings("unchecked")
    public <K, V> IgniteInternalCache<K, V> cache(@Nullable String name) {
        if (log.isDebugEnabled())
            log.debug("Getting cache for name: " + name);

        IgniteCacheProxy<K, V> jcache = (IgniteCacheProxy<K, V>)jCacheProxies.get(maskNull(name));

        return jcache == null ? null : jcache.internalProxy();
    }

    /**
     * @param name Cache name.
     * @return Cache instance for given name.
     * @throws IgniteCheckedException If failed.
     */
    @SuppressWarnings("unchecked")
    public <K, V> IgniteInternalCache<K, V> getOrStartCache(@Nullable String name) throws IgniteCheckedException {
        if (log.isDebugEnabled())
            log.debug("Getting cache for name: " + name);

        String masked = maskNull(name);

        IgniteCacheProxy<?, ?> cache = jCacheProxies.get(masked);

        if (cache == null) {
            dynamicStartCache(null, name, null, false, true).get();

            cache = jCacheProxies.get(masked);
        }

        return cache == null ? null : (IgniteInternalCache<K, V>)cache.internalProxy();
    }

    /**
     * @return All configured cache instances.
     */
    public Collection<IgniteInternalCache<?, ?>> caches() {
        return F.viewReadOnly(jCacheProxies.values(), new IgniteClosure<IgniteCacheProxy<?, ?>,
            IgniteInternalCache<?, ?>>() {
            @Override public IgniteInternalCache<?, ?> apply(IgniteCacheProxy<?, ?> entries) {
                return entries.internalProxy();
            }
        });
    }

    /**
     * @return All configured cache instances.
     */
    public Collection<IgniteCacheProxy<?, ?>> jcaches() {
        return jCacheProxies.values();
    }

    /**
     * @return Marshaller system cache.
     */
    public GridCacheAdapter<Integer, String> marshallerCache() {
        return internalCache(CU.MARSH_CACHE_NAME);
    }

    /**
     * Gets utility cache.
     *
     * @return Utility cache.
     */
    public <K, V> IgniteInternalCache<K, V> utilityCache() {
        return internalCacheEx(CU.UTILITY_CACHE_NAME);
    }

    /**
     * Gets utility cache for atomic data structures.
     *
     * @return Utility cache for atomic data structures.
     */
    public <K, V> IgniteInternalCache<K, V> atomicsCache() {
        return internalCacheEx(CU.ATOMICS_CACHE_NAME);
    }

    /**
     * @param name Cache name.
     * @return Cache.
     */
    private <K, V> IgniteInternalCache<K, V> internalCacheEx(String name) {
        if (ctx.discovery().localNode().isClient()) {
            IgniteCacheProxy<K, V> proxy = (IgniteCacheProxy<K, V>)jCacheProxies.get(name);

            assert proxy != null;

            return proxy.internalProxy();
        }

        return internalCache(name);
    }

    /**
     * @param name Cache name.
     * @param <K> type of keys.
     * @param <V> type of values.
     * @return Cache instance for given name.
     */
    @SuppressWarnings("unchecked")
    public <K, V> IgniteInternalCache<K, V> publicCache(@Nullable String name) {
        if (log.isDebugEnabled())
            log.debug("Getting public cache for name: " + name);

        DynamicCacheDescriptor desc = registeredCaches.get(maskNull(name));

        if (desc == null || desc.cancelled())
            throw new IllegalArgumentException("Cache is not started: " + name);

        if (!desc.cacheType().userCache())
            throw new IllegalStateException("Failed to get cache because it is a system cache: " + name);

        IgniteCacheProxy<K, V> jcache = (IgniteCacheProxy<K, V>)jCacheProxies.get(maskNull(name));

        if (jcache == null)
            throw new IllegalArgumentException("Cache is not started: " + name);

        return jcache.internalProxy();
    }

    /**
     * @param cacheName Cache name.
     * @param <K> type of keys.
     * @param <V> type of values.
     * @return Cache instance for given name.
     * @throws IgniteCheckedException If failed.
     */
    public <K, V> IgniteCacheProxy<K, V> publicJCache(@Nullable String cacheName) throws IgniteCheckedException {
        return publicJCache(cacheName, true);
    }

    /**
     * @param cacheName Cache name.
     * @param failIfNotStarted If {@code true} throws {@link IllegalArgumentException} if cache is not started,
     *        otherwise returns {@code null} in this case.
     * @param <K> type of keys.
     * @param <V> type of values.
     * @return Cache instance for given name.
     * @throws IgniteCheckedException If failed.
     */
    @SuppressWarnings({"unchecked", "ConstantConditions"})
    @Nullable public <K, V> IgniteCacheProxy<K, V> publicJCache(@Nullable String cacheName, boolean failIfNotStarted)
        throws IgniteCheckedException
    {
        if (log.isDebugEnabled())
            log.debug("Getting public cache for name: " + cacheName);

        String masked = maskNull(cacheName);

        IgniteCacheProxy<?, ?> cache = jCacheProxies.get(masked);

        DynamicCacheDescriptor desc = registeredCaches.get(masked);

        if (desc != null && !desc.cacheType().userCache())
            throw new IllegalStateException("Failed to get cache because it is a system cache: " + cacheName);

        if (cache == null) {
            dynamicStartCache(null, cacheName, null, false, failIfNotStarted).get();

            cache = jCacheProxies.get(masked);
        }

        return (IgniteCacheProxy<K, V>)cache;
    }

    /**
     * Get configuration for the given cache.
     *
     * @param name Cache name.
     * @return Cache configuration.
     */
    public CacheConfiguration cacheConfiguration(String name) {
        DynamicCacheDescriptor desc = registeredCaches.get(maskNull(name));

        if (desc == null || desc.cancelled())
            throw new IllegalStateException("Cache doesn't exist: " + name);
        else
            return desc.cacheConfiguration();
    }

    /**
     * @param cacheCfg Cache configuration template.
     * @throws IgniteCheckedException If failed.
     */
    public void addCacheConfiguration(CacheConfiguration cacheCfg) throws IgniteCheckedException {
        String masked = maskNull(cacheCfg.getName());

        DynamicCacheDescriptor desc = registeredTemplates.get(masked);

        if (desc != null)
            return;

        DynamicCacheChangeRequest req = new DynamicCacheChangeRequest(cacheCfg.getName(), ctx.localNodeId());

        CacheConfiguration cfg = new CacheConfiguration(cacheCfg);

        req.template(true);

        req.startCacheConfiguration(cfg);

        req.deploymentId(IgniteUuid.randomUuid());

        TemplateConfigurationFuture fut = new TemplateConfigurationFuture(req.cacheName(), req.deploymentId());

        TemplateConfigurationFuture old =
            (TemplateConfigurationFuture)pendingTemplateFuts.putIfAbsent(maskNull(cacheCfg.getName()), fut);

        if (old != null)
            fut = old;

        Exception err = null;

        try {
            ctx.discovery().sendCustomEvent(new DynamicCacheChangeBatch(Collections.singleton(req)));

            if (ctx.clientDisconnected())
                err = new IgniteClientDisconnectedCheckedException(ctx.cluster().clientReconnectFuture(),
                    "Failed to execute dynamic cache change request, client node disconnected.");
        }
        catch (IgniteCheckedException e) {
            err = e;
        }

        if (err != null)
            fut.onDone(err);

        fut.get();
    }

    /**
     * @param name Cache name.
     * @return Cache instance for given name.
     */
    @SuppressWarnings("unchecked")
    public <K, V> IgniteCacheProxy<K, V> jcache(@Nullable String name) {
        IgniteCacheProxy<K, V> cache = (IgniteCacheProxy<K, V>)jCacheProxies.get(maskNull(name));

        if (cache == null)
            throw new IllegalArgumentException("Cache is not configured: " + name);

        return cache;
    }

    /**
     * @return All configured public cache instances.
     */
    public Collection<IgniteCacheProxy<?, ?>> publicCaches() {
        Collection<IgniteCacheProxy<?, ?>> res = new ArrayList<>(jCacheProxies.size());

        for (Map.Entry<String, IgniteCacheProxy<?, ?>> entry : jCacheProxies.entrySet()) {
            if (entry.getValue().context().userCache())
                res.add(entry.getValue());
        }

        return res;
    }

    /**
     * @param <K> type of keys.
     * @param <V> type of values.
     * @return Default cache.
     */
    public <K, V> GridCacheAdapter<K, V> internalCache() {
        return internalCache(null);
    }

    /**
     * @param name Cache name.
     * @param <K> type of keys.
     * @param <V> type of values.
     * @return Cache instance for given name.
     */
    @SuppressWarnings("unchecked")
    public <K, V> GridCacheAdapter<K, V> internalCache(@Nullable String name) {
        if (log.isDebugEnabled())
            log.debug("Getting internal cache adapter: " + name);

        return (GridCacheAdapter<K, V>)caches.get(maskNull(name));
    }

    /**
     * Cancel all user operations.
     */
    public void cancelUserOperations() {
        sharedCtx.mvcc().cancelClientFutures();
    }

    /**
     * @return All internal cache instances.
     */
    public Collection<GridCacheAdapter<?, ?>> internalCaches() {
        return caches.values();
    }

    /**
     * @param name Cache name.
     * @return {@code True} if specified cache is system, {@code false} otherwise.
     */
    public boolean systemCache(@Nullable String name) {
        DynamicCacheDescriptor desc = registeredCaches.get(maskNull(name));

        return desc != null && !desc.cacheType().userCache();
    }

    /** {@inheritDoc} */
    @Override public void printMemoryStats() {
        X.println(">>> ");

        for (GridCacheAdapter c : caches.values()) {
            X.println(">>> Cache memory stats [grid=" + ctx.gridName() + ", cache=" + c.name() + ']');

            c.context().printMemoryStats();
        }
    }

    /**
     * Callback invoked by deployment manager for whenever a class loader
     * gets undeployed.
     *
     * @param ldr Class loader.
     */
    public void onUndeployed(ClassLoader ldr) {
        if (!ctx.isStopping()) {
            for (GridCacheAdapter<?, ?> cache : caches.values()) {
                // Do not notify system caches.
                if (cache.context().userCache())
                    cache.onUndeploy(ldr);
            }
        }
    }

    /**
     * @return Shared context.
     */
    public <K, V> GridCacheSharedContext<K, V> context() {
        return (GridCacheSharedContext<K, V>)sharedCtx;
    }

    /**
     * @return Transactions interface implementation.
     */
    public IgniteTransactionsEx transactions() {
        return transactions;
    }

    /**
     * Registers MBean for cache components.
     *
     * @param o Cache component.
     * @param cacheName Cache name.
     * @param near Near flag.
     * @throws IgniteCheckedException If registration failed.
     */
    @SuppressWarnings("unchecked")
    private void registerMbean(Object o, @Nullable String cacheName, boolean near)
        throws IgniteCheckedException {
        assert o != null;

        MBeanServer srvr = ctx.config().getMBeanServer();

        assert srvr != null;

        cacheName = U.maskName(cacheName);

        cacheName = near ? cacheName + "-near" : cacheName;

        for (Class<?> itf : o.getClass().getInterfaces()) {
            if (itf.getName().endsWith("MBean")) {
                try {
                    U.registerCacheMBean(srvr, ctx.gridName(), cacheName, o.getClass().getName(), o,
                        (Class<Object>)itf);
                }
                catch (JMException e) {
                    throw new IgniteCheckedException("Failed to register MBean for component: " + o, e);
                }

                break;
            }
        }
    }

    /**
     * Unregisters MBean for cache components.
     *
     * @param o Cache component.
     * @param cacheName Cache name.
     * @param near Near flag.
     */
    private void unregisterMbean(Object o, @Nullable String cacheName, boolean near) {
        assert o != null;

        MBeanServer srvr = ctx.config().getMBeanServer();

        assert srvr != null;

        cacheName = U.maskName(cacheName);

        cacheName = near ? cacheName + "-near" : cacheName;

        for (Class<?> itf : o.getClass().getInterfaces()) {
            if (itf.getName().endsWith("MBean")) {
                try {
                    srvr.unregisterMBean(U.makeCacheMBeanName(ctx.gridName(), cacheName, o.getClass().getName()));
                }
                catch (JMException e) {
                    U.error(log, "Failed to unregister MBean for component: " + o, e);
                }

                break;
            }
        }
    }

    /**
     * @param ccfg Cache configuration.
     * @param objs Extra components.
     * @return Components provided in cache configuration which can implement {@link LifecycleAware} interface.
     */
    private Iterable<Object> lifecycleAwares(CacheConfiguration ccfg, Object...objs) {
        Collection<Object> ret = new ArrayList<>(7 + objs.length);

        ret.add(ccfg.getAffinity());
        ret.add(ccfg.getAffinityMapper());
        ret.add(ccfg.getEvictionFilter());
        ret.add(ccfg.getEvictionPolicy());
        ret.add(ccfg.getInterceptor());

        NearCacheConfiguration nearCfg = ccfg.getNearConfiguration();

        if (nearCfg != null)
            ret.add(nearCfg.getNearEvictionPolicy());

        Collections.addAll(ret, objs);

        return ret;
    }

    /**
     * @throws IgniteException If transaction exist.
     */
    private void checkEmptyTransactions() throws IgniteException {
        if (transactions().tx() != null)
            throw new IgniteException("Cannot start/stop cache within transaction.");

        if (sharedCtx.mvcc().lastExplicitLockTopologyVersion(Thread.currentThread().getId()) != null)
            throw new IgniteException("Cannot start/stop cache within lock.");
    }

    /**
     * @param val Object to check.
     * @throws IgniteCheckedException If validation failed.
     */
    private void checkSerializable(CacheConfiguration val) throws IgniteCheckedException {
        if (val == null)
            return;

        if (val.getCacheStoreFactory() != null) {
            try {
                marshaller.unmarshal(marshaller.marshal(val.getCacheStoreFactory()),
                    val.getCacheStoreFactory().getClass().getClassLoader());
            }
            catch (IgniteCheckedException e) {
                throw new IgniteCheckedException("Failed to validate cache configuration. " +
                    "Cache store factory is not serializable. Cache name: " + U.maskName(val.getName()), e);
            }
        }

        try {
            marshaller.unmarshal(marshaller.marshal(val), val.getClass().getClassLoader());
        }
        catch (IgniteCheckedException e) {
            throw new IgniteCheckedException("Failed to validate cache configuration " +
                "(make sure all objects in cache configuration are serializable): " + U.maskName(val.getName()), e);
        }
    }

    /**
     * @param name Name to mask.
     * @return Masked name.
     */
    private static String maskNull(String name) {
        return name == null ? NULL_NAME : name;
    }

    /**
     * @param name Name to unmask.
     * @return Unmasked name.
     */
    @SuppressWarnings("StringEquality")
    private static String unmaskNull(String name) {
        // Intentional identity equality.
        return name == NULL_NAME ? null : name;
    }

    /**
     *
     */
    @SuppressWarnings("ExternalizableWithoutPublicNoArgConstructor")
    private class DynamicCacheStartFuture extends GridFutureAdapter<Object> {
        /** Start ID. */
        @GridToStringInclude
        private IgniteUuid deploymentId;

        /** Cache name. */
        private String cacheName;

        /** Change request. */
        @GridToStringInclude
        private DynamicCacheChangeRequest req;

        /**
         * @param cacheName Cache name.
         * @param deploymentId Deployment ID.
         * @param req Cache start request.
         */
        private DynamicCacheStartFuture(String cacheName, IgniteUuid deploymentId, DynamicCacheChangeRequest req) {
            this.deploymentId = deploymentId;
            this.cacheName = cacheName;
            this.req = req;
        }

        /**
         * @return Start ID.
         */
        public IgniteUuid deploymentId() {
            return deploymentId;
        }

        /**
         * @return Request.
         */
        public DynamicCacheChangeRequest request() {
            return req;
        }

        /** {@inheritDoc} */
        @Override public boolean onDone(@Nullable Object res, @Nullable Throwable err) {
            // Make sure to remove future before completion.
            pendingFuts.remove(maskNull(cacheName), this);
            startCtxs.remove(maskNull(cacheName));

            return super.onDone(res, err);
        }

        /** {@inheritDoc} */
        @Override public String toString() {
            return S.toString(DynamicCacheStartFuture.class, this);
        }
    }

    /**
     *
     */
    @SuppressWarnings("ExternalizableWithoutPublicNoArgConstructor")
    private class TemplateConfigurationFuture extends GridFutureAdapter<Object> {
        /** Start ID. */
        @GridToStringInclude
        private IgniteUuid deploymentId;

        /** Cache name. */
        private String cacheName;

        /**
         * @param cacheName Cache name.
         * @param deploymentId Deployment ID.
         */
        private TemplateConfigurationFuture(String cacheName, IgniteUuid deploymentId) {
            this.deploymentId = deploymentId;
            this.cacheName = cacheName;
        }

        /**
         * @return Start ID.
         */
        public IgniteUuid deploymentId() {
            return deploymentId;
        }

        /** {@inheritDoc} */
        @Override public boolean onDone(@Nullable Object res, @Nullable Throwable err) {
            // Make sure to remove future before completion.
            pendingTemplateFuts.remove(maskNull(cacheName), this);

            return super.onDone(res, err);
        }

        /** {@inheritDoc} */
        @Override public String toString() {
            return S.toString(TemplateConfigurationFuture.class, this);
        }
    }

    /**
     *
     */
    private static class LocalAffinityFunction implements AffinityFunction {
        /** */
        private static final long serialVersionUID = 0L;

        /** {@inheritDoc} */
        @Override public List<List<ClusterNode>> assignPartitions(AffinityFunctionContext affCtx) {
            ClusterNode locNode = null;

            for (ClusterNode n : affCtx.currentTopologySnapshot()) {
                if (n.isLocal()) {
                    locNode = n;

                    break;
                }
            }

            if (locNode == null)
                throw new IgniteException("Local node is not included into affinity nodes for 'LOCAL' cache");

            List<List<ClusterNode>> res = new ArrayList<>(partitions());

            for (int part = 0; part < partitions(); part++)
                res.add(Collections.singletonList(locNode));

            return Collections.unmodifiableList(res);
        }

        /** {@inheritDoc} */
        @Override public void reset() {
            // No-op.
        }

        /** {@inheritDoc} */
        @Override public int partitions() {
            return 1;
        }

        /** {@inheritDoc} */
        @Override public int partition(Object key) {
            return 0;
        }

        /** {@inheritDoc} */
        @Override public void removeNode(UUID nodeId) {
            // No-op.
        }
    }
}<|MERGE_RESOLUTION|>--- conflicted
+++ resolved
@@ -1767,7 +1767,7 @@
         GridCacheIoManager ioMgr = new GridCacheIoManager();
 
         CacheJtaManagerAdapter jta = JTA.createOptional();
-        
+
         return new GridCacheSharedContext(
             kernalCtx,
             tm,
@@ -2245,15 +2245,10 @@
             DynamicCacheStartFuture fut = new DynamicCacheStartFuture(req.cacheName(), req.deploymentId(), req);
 
             try {
-<<<<<<< HEAD
                 String masked = maskNull(req.cacheName());
 
-                if (req.stop()) {
+                if (req.stop() || req.close()) {
                     DynamicCacheDescriptor desc = registeredCaches.get(masked);
-=======
-                if (req.stop() || req.close()) {
-                    DynamicCacheDescriptor desc = registeredCaches.get(maskNull(req.cacheName()));
->>>>>>> f0d24f6b
 
                     if (desc == null)
                         // No-op.
