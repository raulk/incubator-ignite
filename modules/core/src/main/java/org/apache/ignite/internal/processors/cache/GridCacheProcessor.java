--- conflicted
+++ resolved
@@ -1080,18 +1080,14 @@
     {
         assert cfg != null;
 
-<<<<<<< HEAD
+        prepare(cfg, cfg.getCacheStoreFactory(), false);
+
         CacheStartContext startCtx = startCtxs.remove(maskNull(cfg.getName()));
 
         if (startCtx == null)
             startCtx = new CacheStartContext(ctx, cfg);
 
         CacheStore cfgStore = startCtx.store();
-=======
-        prepare(cfg, cfg.getCacheStoreFactory(), false);
-
-        CacheStore cfgStore = cfg.getCacheStoreFactory() != null ? cfg.getCacheStoreFactory().create() : null;
->>>>>>> d1a21501
 
         validate(ctx.config(), cfg, cacheType, cfgStore);
 
