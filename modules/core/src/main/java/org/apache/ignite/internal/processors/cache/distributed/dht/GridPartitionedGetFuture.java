--- conflicted
+++ resolved
@@ -120,13 +120,8 @@
      */
     public GridPartitionedGetFuture(
         GridCacheContext<K, V> cctx,
-<<<<<<< HEAD
-        Collection<? extends K> keys,
-        @NotNull AffinityTopologyVersion topVer,
-=======
         Collection<KeyCacheObject> keys,
-        long topVer,
->>>>>>> 6c4282a1
+        AffinityTopologyVersion topVer,
         boolean readThrough,
         boolean reload,
         boolean forcePrimary,
@@ -266,14 +261,11 @@
      * @param mapped Mappings to check for duplicates.
      * @param topVer Topology version on which keys should be mapped.
      */
-<<<<<<< HEAD
-    private void map(Collection<? extends K> keys, Map<ClusterNode, LinkedHashMap<K, Boolean>> mapped, AffinityTopologyVersion topVer) {
-=======
-    private void map(Collection<KeyCacheObject> keys,
+    private void map(
+        Collection<KeyCacheObject> keys,
         Map<ClusterNode, LinkedHashMap<KeyCacheObject, Boolean>> mapped,
-        long topVer)
-    {
->>>>>>> 6c4282a1
+        AffinityTopologyVersion topVer
+    ) {
         if (CU.affinityNodes(cctx, topVer).isEmpty()) {
             onDone(new ClusterTopologyCheckedException("Failed to map keys for cache " +
                 "(all partition nodes left the grid)."));
@@ -338,11 +330,7 @@
                             remapKeys.add(key);
                     }
 
-<<<<<<< HEAD
                     AffinityTopologyVersion updTopVer = new AffinityTopologyVersion(ctx.discovery().topologyVersion());
-=======
-                    long updTopVer = cctx.discovery().topologyVersion();
->>>>>>> 6c4282a1
 
                     assert updTopVer.compareTo(topVer) > 0 : "Got invalid partitions for local node but topology version did " +
                         "not change [topVer=" + topVer + ", updTopVer=" + updTopVer +
@@ -410,15 +398,13 @@
      * @return {@code True} if has remote nodes.
      */
     @SuppressWarnings("ConstantConditions")
-<<<<<<< HEAD
-    private boolean map(K key, Map<ClusterNode, LinkedHashMap<K, Boolean>> mappings, Map<K, V> locVals,
-        AffinityTopologyVersion topVer, Map<ClusterNode, LinkedHashMap<K, Boolean>> mapped) {
-=======
-    private boolean map(KeyCacheObject key,
-        Map<ClusterNode, LinkedHashMap<KeyCacheObject, Boolean>> mappings, Map<K, V> locVals,
-        long topVer,
-        Map<ClusterNode, LinkedHashMap<KeyCacheObject, Boolean>> mapped) {
->>>>>>> 6c4282a1
+    private boolean map(
+        KeyCacheObject key,
+        Map<ClusterNode, LinkedHashMap<KeyCacheObject, Boolean>> mappings, 
+        Map<K, V> locVals,
+        AffinityTopologyVersion topVer,
+        Map<ClusterNode, LinkedHashMap<KeyCacheObject, Boolean>> mapped
+    ) {
         GridDhtCacheAdapter<K, V> colocated = cache();
 
         boolean remote = false;
@@ -574,13 +560,7 @@
          * @param keys Keys.
          * @param topVer Topology version.
          */
-<<<<<<< HEAD
-        MiniFuture(ClusterNode node, LinkedHashMap<K, Boolean> keys, @NotNull AffinityTopologyVersion topVer) {
-            super(cctx.kernalContext());
-
-=======
-        MiniFuture(ClusterNode node, LinkedHashMap<KeyCacheObject, Boolean> keys, long topVer) {
->>>>>>> 6c4282a1
+        MiniFuture(ClusterNode node, LinkedHashMap<KeyCacheObject, Boolean> keys, AffinityTopologyVersion topVer) {
             this.node = node;
             this.keys = keys;
             this.topVer = topVer;
@@ -626,11 +606,7 @@
             if (log.isDebugEnabled())
                 log.debug("Remote node left grid while sending or waiting for reply (will retry): " + this);
 
-<<<<<<< HEAD
-            AffinityTopologyVersion updTopVer = new AffinityTopologyVersion(ctx.discovery().topologyVersion());
-=======
-            long updTopVer = cctx.discovery().topologyVersion();
->>>>>>> 6c4282a1
+            AffinityTopologyVersion updTopVer = new AffinityTopologyVersion(cctx.discovery().topologyVersion());
 
             assert updTopVer.compareTo(topVer) > 0 : "Got topology exception but topology version did " +
                 "not change [topVer=" + topVer + ", updTopVer=" + updTopVer +
@@ -676,11 +652,7 @@
                     log.debug("Remapping mini get future [invalidParts=" + invalidParts + ", fut=" + this + ']');
 
                 // Need to wait for next topology version to remap.
-<<<<<<< HEAD
-                IgniteInternalFuture<Long> topFut = ctx.discovery().topologyFuture(rmtTopVer.topologyVersion());
-=======
-                IgniteInternalFuture<Long> topFut = cctx.discovery().topologyFuture(rmtTopVer);
->>>>>>> 6c4282a1
+                IgniteInternalFuture<Long> topFut = cctx.discovery().topologyFuture(rmtTopVer.topologyVersion());
 
                 topFut.listen(new CIX1<IgniteInternalFuture<Long>>() {
                     @SuppressWarnings("unchecked")
