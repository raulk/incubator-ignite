--- conflicted
+++ resolved
@@ -1157,22 +1157,6 @@
         Collection<String> msgs = new ArrayList<>();
 
         if (!F.isEmpty(cfg.getSegmentationResolvers()))
-<<<<<<< HEAD
-            msgs.add("Segmentation resolvers");
-
-        if (cfg.getDrReceiverHubConfiguration() != null || cfg.getDrSenderHubConfiguration() != null)
-            msgs.add("Data replication");
-
-        if (cfg.getSecureSessionSpi() != null && !(cfg.getSecureSessionSpi() instanceof GridNoopSecureSessionSpi))
-            msgs.add("Secure session SPI");
-
-        if (cfg.getAuthenticationSpi() != null && !(cfg.getAuthenticationSpi() instanceof GridNoopAuthenticationSpi))
-            msgs.add("Authentication SPI");
-
-        if (!F.isEmpty(msgs)) {
-            U.quietAndInfo(log, "The following configuration settings are not supported in open source edition " +
-                "and will be ignored (consider downloading enterprise edition from http://www.gridgain.com):");
-=======
             msgs.add("Network segmentation detection.");
 
         if (cfg.getDrReceiverHubConfiguration() != null || cfg.getDrSenderHubConfiguration() != null)
@@ -1188,7 +1172,6 @@
             U.quietAndInfo(log, "The following features are not supported in open source edition, " +
                 "related configuration settings will be ignored " +
                 "(consider downloading enterprise edition from http://www.gridgain.com):");
->>>>>>> fd5c05eb
 
             for (String s : msgs)
                 U.quietAndInfo(log, "  ^-- " + s);
