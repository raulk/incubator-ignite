--- conflicted
+++ resolved
@@ -76,16 +76,6 @@
             <bean class="org.gridgain.grid.portables.PortableConfiguration">
                 <property name="typeConfigurations">
                     <list>
-<<<<<<< HEAD
-                        <bean class="org.apache.ignite.portables.PortableTypeConfiguration">
-                            <property name="className" value="org.apache.ignite.internal.client.ClientTestPortable"/>
-                        </bean>
-                        <bean class="org.apache.ignite.portables.PortableTypeConfiguration">
-                            <property name="className" value="org.apache.ignite.internal.client.model.GridPortablePerson"/>
-                        </bean>
-                        <bean class="org.apache.ignite.portables.PortableTypeConfiguration">
-                            <property name="className" value="org.apache.ignite.internal.client.model.GridImplicitPortablePerson"/>
-=======
                         <bean class="org.gridgain.grid.portables.PortableTypeConfiguration">
                             <property name="className" value="org.gridgain.client.ClientTestPortable"/>
                         </bean>
@@ -94,7 +84,6 @@
                         </bean>
                         <bean class="org.gridgain.grid.portables.PortableTypeConfiguration">
                             <property name="className" value="org.apache.ignite.client.model.GridImplicitPortablePerson"/>
->>>>>>> a0210455
                         </bean>
                         <bean class="org.gridgain.grid.portables.PortableTypeConfiguration">
                             <property name="className" value="GridNoDefPortablePerson"/>
