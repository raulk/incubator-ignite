--- conflicted
+++ resolved
@@ -48,11 +48,7 @@
     public void testSimplePacketParsing() throws Exception {
         GridNioSession ses = new GridMockNioSession();
 
-<<<<<<< HEAD
-        GridTcpRestParser parser = new GridTcpRestParser(new GridClientOptimizedMarshaller());
-=======
         GridTcpRestParser parser = new GridTcpRestParser();
->>>>>>> 50acba01
 
         byte hdr = MEMCACHE_REQ_FLAG;
 
@@ -87,11 +83,7 @@
     public void testIncorrectPackets() throws Exception {
         final GridNioSession ses = new GridMockNioSession();
 
-<<<<<<< HEAD
-        final GridTcpRestParser parser = new GridTcpRestParser(new GridClientOptimizedMarshaller());
-=======
         final GridTcpRestParser parser = new GridTcpRestParser();
->>>>>>> 50acba01
 
         final byte[] opaque = new byte[] {0x01, 0x02, 0x03, (byte)0xFF};
 
@@ -149,13 +141,9 @@
 
         GridNioSession ses = new GridMockNioSession();
 
-<<<<<<< HEAD
-        GridTcpRestParser parser = new GridTcpRestParser(new GridClientOptimizedMarshaller());
-=======
         ses.addMeta(MARSHALLER.ordinal(), new GridClientOptimizedMarshaller());
 
         GridTcpRestParser parser = new GridTcpRestParser();
->>>>>>> 50acba01
 
         GridClientMessage msg = parser.decode(ses, raw);
 
@@ -181,16 +169,11 @@
         GridNioSession ses1 = new GridMockNioSession();
         GridNioSession ses2 = new GridMockNioSession();
 
-<<<<<<< HEAD
-        GridTcpRestParser parser = new GridTcpRestParser(new GridClientOptimizedMarshaller());
-
-=======
         ses1.addMeta(MARSHALLER.ordinal(), new GridClientOptimizedMarshaller());
         ses2.addMeta(MARSHALLER.ordinal(), new GridClientOptimizedMarshaller());
 
         GridTcpRestParser parser = new GridTcpRestParser();
 
->>>>>>> 50acba01
         GridClientCacheRequest req = new GridClientCacheRequest(CAS);
 
         req.key("key");
@@ -273,13 +256,9 @@
 
             GridNioSession ses = new GridMockNioSession();
 
-<<<<<<< HEAD
-            GridTcpRestParser parser = new GridTcpRestParser(new GridClientOptimizedMarshaller());
-=======
             ses.addMeta(MARSHALLER.ordinal(), new GridClientOptimizedMarshaller());
 
             GridTcpRestParser parser = new GridTcpRestParser();
->>>>>>> 50acba01
 
             Collection<GridClientCacheRequest> lst = new ArrayList<>(5);
 
@@ -319,13 +298,9 @@
 
             GridNioSession ses = new GridMockNioSession();
 
-<<<<<<< HEAD
-            GridTcpRestParser parser = new GridTcpRestParser(new GridClientOptimizedMarshaller());
-=======
             ses.addMeta(MARSHALLER.ordinal(), new GridClientOptimizedMarshaller());
 
             GridTcpRestParser parser = new GridTcpRestParser();
->>>>>>> 50acba01
 
             Collection<GridClientMessage> lst = new ArrayList<>(1);
 
@@ -343,11 +318,7 @@
             GridClientHandshakeRequest req = (GridClientHandshakeRequest)F.first(lst);
 
             assertNotNull(req);
-<<<<<<< HEAD
-            assertTrue(Arrays.equals(new byte[]{5,0,0,0}, req.versionBytes()));
-=======
             assertEquals(U.bytesToShort(new byte[] {5, 0}, 0), req.version());
->>>>>>> 50acba01
         }
     }
 
@@ -386,15 +357,9 @@
      */
     private ByteBuffer clientRequestPacket(GridClientMessage msg) throws IOException {
         ByteBuffer res = marshaller.marshal(msg, 45);
-<<<<<<< HEAD
 
         ByteBuffer slice = res.slice();
 
-=======
-
-        ByteBuffer slice = res.slice();
-
->>>>>>> 50acba01
         slice.put(GRIDGAIN_REQ_FLAG);
         slice.putInt(res.remaining() - 5);
         slice.putLong(msg.requestId());
