--- conflicted
+++ resolved
@@ -19,11 +19,7 @@
 
 import org.apache.ignite.*;
 import org.apache.ignite.cache.*;
-<<<<<<< HEAD
-import org.apache.ignite.cache.affinity.consistenthash.*;
-=======
 import org.apache.ignite.cache.affinity.rendezvous.*;
->>>>>>> 10ac88a7
 import org.apache.ignite.cluster.*;
 import org.apache.ignite.compute.*;
 import org.apache.ignite.configuration.*;
@@ -200,11 +196,7 @@
 
         cfg.setWriteSynchronizationMode(REPLICATED_ASYNC_CACHE_NAME.equals(cacheName) ? FULL_ASYNC : FULL_SYNC);
 
-<<<<<<< HEAD
-        cfg.setAffinity(new CacheConsistentHashAffinityFunction());
-=======
         cfg.setAffinity(new CacheRendezvousAffinityFunction());
->>>>>>> 10ac88a7
 
         return cfg;
     }
