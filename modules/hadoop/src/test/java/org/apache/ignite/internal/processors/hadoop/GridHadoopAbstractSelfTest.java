--- conflicted
+++ resolved
@@ -100,15 +100,11 @@
 
         cfg.setCommunicationSpi(commSpi);
 
-<<<<<<< HEAD
         TcpDiscoverySpi discoSpi = (TcpDiscoverySpi)cfg.getDiscoverySpi();
 
         discoSpi.setIpFinder(IP_FINDER);
 
-        if (ggfsEnabled()) {
-=======
         if (igfsEnabled()) {
->>>>>>> 9684ee0d
             cfg.setCacheConfiguration(metaCacheConfiguration(), dataCacheConfiguration());
 
             cfg.setIgfsConfiguration(igfsConfiguration());
